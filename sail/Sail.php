--- conflicted
+++ resolved
@@ -132,7 +132,7 @@
             if ($_ENV['DEBUG']) {
                 static::$clockwork->requestProcessed();
             }
-            
+
             header('Content-Type: application/json; charset=utf-8');
             echo json_encode($data, JSON_THROW_ON_ERROR);
             exit();
@@ -180,16 +180,9 @@
             $_SERVER['HTTP_USER_AGENT'] = 'Chrome';
         }
 
-<<<<<<< HEAD
-=======
-        // Load .env file
-        $dotenv = Dotenv::createImmutable(static::$workingDirectory, '.env');
-        $dotenv->load();
-
         // Load cms ACLs
         ACL::loadCmsACL();
 
->>>>>>> f242c730
         // Load Sites
         static::loadAndDetectSites();
 
