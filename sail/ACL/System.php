--- conflicted
+++ resolved
@@ -65,21 +65,16 @@
             new ACL('Register', ACLType::READ, 'Read access to register', 'Accès lecture au registre'),
 
             // Navigation
-<<<<<<< HEAD
             new ACL('Navigation', ACLType::READ_WRITE),
             new ACL('Navigation', ACLType::READ),
 
             // Forms
             new ACL('Form', ACLType::READ_WRITE),
-            new ACL('Form', ACLType::READ)
-=======
-            new ACL('Navigation', ACLType::READ_WRITE, 'Manage navigations', 'Gestion des navigations'),
-            new ACL('Navigation', ACLType::READ, 'Read access to navigations', 'Accès lecture aux navigations'),
+            new ACL('Form', ACLType::READ),
 
             // Groups
             new ACL('Group', ACLType::READ_WRITE, 'Manage user groups', 'Gestion des groupes utilisateurs'),
             new ACL('Group', ACLType::READ, 'Read access to user groups', 'Accès lecture aux groupes utilisateurs')
->>>>>>> c64a5476
         ]);
     }
 }