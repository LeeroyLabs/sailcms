--- conflicted
+++ resolved
@@ -218,13 +218,6 @@
      */
     public static function validatePassword(string $password, bool $enforceAll = false): bool
     {
-<<<<<<< HEAD
-        $min = setting('passwords.minLength', 8);
-        $max = setting('passwords.maxLength', 64);
-        $alphanum = setting('passwords.enforceAlphanum', true);
-        $mixcase = setting('passwords.enforceUpperLower', true);
-        $special = setting('passwords.enforceSpecialChars', false);
-=======
         if (!$enforceAll) {
             $min = setting('passwords.minLength', 8);
             $max = setting('passwords.maxLength', 64);
@@ -244,7 +237,6 @@
         $lowercase = preg_match('@[a-z]@', $password);
         $an = preg_match('@[a-zA-Z0-9]@', $password);
         $specialChars = preg_match('@[^\w]@', $password);
->>>>>>> 10099e71
 
         // Must have not word characters
         if ($special && !$specialChars) {
