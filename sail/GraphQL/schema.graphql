type Query {
    version: String

    # Users
    user(id: ID!): User
    users(page: Int!, limit: Int!, search: String, sorting: UserSort, type: UserType, meta: MetaSearch, status: Boolean, validated: Boolean, group_id: String): UserListing

    # Authentication
    resendValidationEmail(email: String!): Boolean!
    authenticate(email: String!, password: String!): LoginResult!
    verifyAuthenticationToken(token: String!): User
    verifyTFA(user_id: ID!, code: String!): User
    forgotPassword(email: String!): Boolean!
    userWithToken: User

    # Roles & ACL
    roles: [Role!]!
    role(id: ID!): RoleConfig
    permissions: [Permission!]!

    # Assets
    asset(id: ID!): Asset
    assets(page: Int!, limit: Int!, folder: String, search: String, sort: String, direction: SortingOrder, site_id: String!): AssetListing
    assetFolders(site_id: String!): [Folder!]!
    assetConfig: AssetConfig!
    assetTransformForId(id: ID!, transform_name: String!): String!

    # Emails v1
    emailV1(id: ID!): Email
    emailsV1: [Email!]!

    # Emails
    email(id: ID!): Email
    emails(site_id: String!): [Email!]!
    emailTemplates(site_id: String!): [EmailTemplate!]!

    # Entries
    homepageEntry(locale: String!, site_id: ID!): Entry
    entryTypes: [EntryType!]
    entryType(handle: String): EntryType
    entries(entry_type_handle: String!, page: Int, limit: Int, search: String, sort: String, direction: Int, ignore_trash: Boolean): EntryListing
    entryByUrl(url: String!, site_id: String): Entry
    entry(id: ID!, entry_type_handle: String): Entry
    entryLayout(id: ID!): EntryLayout
    entryLayouts: [EntryLayout!]
    entryVersion(id: ID!): EntryVersion
    entryVersions(entry_id: ID!): [EntryVersion!]
    fields: [FieldInfo]

    # Registers
    registeredExtensions: RegisteredExtensions!

    # Categories
    category(id: ID): Category
    categoryBySlug(slug: String!, site_id: String!): Category
    categoryFullTree(parent_id: ID!, site_id: String!): [Category!]!
    categoryEntries(slug: String, id: ID, site_id: String): [Entry!]

    # Navigation
    navigation(name: String!): [NavigationItem!]!
    navigationDetails(name: String!): Navigation

    # UI Related
    navigationElements: NavigationElements!
    settingsElements: SettingsElements!
    handshakeKey: String!

    # Groups
    group(id: ID!): Group
    groups: [Group!]!

    # Queue
    task(id: ID!): Task!
    taskList(limit: Int): [Task!]!
    taskSearch(page: Int!, limit: Int!, search: String, sort: String, order: SortingOrder): TasksListing!

    #{CUSTOM_QUERIES}#
}

type Mutation {
    # Users
    createUser(name: UserNameInput!, email: String!, password: String!, group: String, avatar: String, meta: UserMetaInput!, locale: String, roles: [String!], create_qith_aet_password: Boolean, use_email_template: String): ID!
    createAdminUser(name: UserNameInput!, email: String!, roles: [String!]!, group: String, avatar: String, meta: UserMetaInput!, locale: String, pre_activated: Boolean): ID!
    updateUser(id: ID!, name: UserNameInput! email: String, password: String, roles: [String!], avatar: String, meta: UserMetaInput, locale: String): Boolean!
    deleteUser(id: ID!): Boolean!
    deleteUsers(ids: [ID!]!): Boolean!
    validateAccount(code: String!): Boolean!
    changePassword(code: String!, password: String!): PasswordChangeResult!
    changeUserStatus(ids: [ID!]!, status: Boolean!): Boolean!

    # Roles
    createRole(name: String!, description: String!, level: Int!, permissions: [String!]!): Boolean!
    updateRole(id: ID!, name: String, description: String, level: Int, permissions: [String!]): Boolean!
    deleteRole(id: ID!): Boolean!

    # Assets
    uploadAsset(src: String!, filename: String!, folder: String, site_id: String!): Asset
    updateAssetTitle(id: ID!, locale: String!, title: String!): Boolean!
    removeAssets(assets: [ID!]!): Boolean!
    transformAsset(id: ID!, name: String!, size: SizeInput!): String!
    customTransformAsset(id: ID!, name: String!, src: String!): String!
    moveFiles(ids: [ID!]!, folder: String!): Boolean!
    addFolder(folder: String!, site_id: String!): Int!
    removeFolder(folder: String, move_to: String!, site_id: String!): Boolean!

    # Emails V1
    createEmailV1(name: String!, subject: LocaleFieldInput!, title: LocaleFieldInput!, content: LocaleFieldInput!, cta: LocaleFieldInput!, cta_title: LocaleFieldInput!, template: String!): Boolean!
    updateEmailV1(id: ID!, name: String, subject: LocaleFieldInput, title: LocaleFieldInput, content: LocaleFieldInput, cta: LocaleFieldInput, cta_title: LocaleFieldInput, template: String): Boolean!
    deleteEmailV1(id: ID!): Boolean!
    deleteEmailBySlugV1(slug: String!): Boolean!

    # Emails
    createEmail(name: String!, subject: LocaleFieldInput!, fields: [EmailFieldInput!]!, template: String!, site_id: String!, preview: Boolean): Boolean!
    updateEmail(id: ID!, name: String, subject: LocaleFieldInput, fields: [EmailFieldInput!]!, template: String): Boolean!
    deleteEmail(id: ID!): Boolean!
    deleteEmails(ids: [ID!]!): Boolean!
    deleteEmailBySlug(slug: String!, site_id: String!): Boolean!
    testEmail(email: String!): Boolean!
    createPreviewEmail(name: String!, subject: LocaleFieldInput!, fields: [EmailFieldInput!]!, template: String!, site_id: String!): String!

    # Entries
    createEntryType(handle: String!, title: String!, url_prefix: LocaleFieldInput!, entry_layout_id: ID): EntryType
    updateEntryType(handle: String!, title: String, url_prefix: LocaleFieldInput, entry_layout_id: ID): Boolean
    deleteEntryType(id: ID!): Boolean
    createEntry(entry_type_handle: String, locale: String!, is_homepage: Boolean!, title: String!, template: String!, slug: String, categories: [ID!], content: [ModelFieldContentInput!], parent: ParenInput, site_id: ID, alternates: [AlternateInput!]): EntryResult
    updateEntry(entry_type_handle: String, id: ID!, locale: String, is_homepage: Boolean, title: String, template: String, slug: String, categories: [ID!], content: [ModelFieldContentInput!], parent: ParenInput, site_id: ID, alternates: [AlternateInput!], bypass_validation: Boolean): [EntryErrors]
    updateEntrySeo(entry_id: ID!, title: String, description: String, keywords: String, robots: Boolean, sitemap: Boolean, default_image: String, social_metas: [SocialMetaInput]): Boolean
    applyVersion(entry_version_id: ID!): Boolean
    publishEntry(id: ID!, publication_date: Int, expiration_date: Int, site_id: String): ID
    unpublishEntry(id: ID!): Boolean
    deleteEntry(entry_type_handle: String, id: ID!, soft: Boolean): Boolean
    createEntryLayout(titles: LocaleFieldInput!, schema: [FieldConfigsInput!]!, slug: String): EntryLayout
    updateEntryLayoutSchema(id: ID!, titles: LocaleFieldInput, schema_update: [SchemaUpdateInput]): Boolean
    updateEntryLayoutSchemaKey(id: ID!, key: String!, newKey: String!): Boolean
    deleteEntryLayout(id: ID!, soft: Boolean): Boolean

    # Categories
    createCategory(name: LocaleFieldInput!, parent_id: ID!, site_id: String!): Boolean!
    updateCategory(id: ID!, name: LocaleFieldInput!, parent_id: ID!): Boolean!
    updateCategoryOrders(tree: [CategorySortItem!]!, site_id: String!): Boolean!
    deleteCategory(id: ID!): Boolean!
    deleteCategoryBySlug(slug: String!, site_id: String!): Boolean!

    # Navigation
    createNavigation(name: String!, structure: [NavigationItemInput!]!, locale: String!, site_id: String!): String!
    updateNavigation(id: ID!, name: String!, structure: [NavigationItemInput!]!, locale: String!): Boolean!
    deleteNavigation(id: ID!): Boolean!

    # Groups
    createGroup(name: String!): String!
    updateGroup(id: ID!, name: String!): Boolean!
    deleteGroup(id: ID!): Boolean!

    # Queue
    createTask(name: String!, handler: String!, action: String!, settings: Json!, priority: Int!, retriable: Boolean!): Boolean!
    retryTask(id: ID!): Boolean!
    startAllTasks: Boolean!
    stopTask(pid: Int!): Boolean!
    stopAllTasks: Boolean!
    cancelTask(id: ID!): Boolean!
    #rescheduleTask(id: ID!): Boolean!

    #{CUSTOM_MUTATIONS}#
}

scalar Json

type TasksListing {
    pagination: Pagination!
    list: [Task!]!
}

input CategorySortItem {
    id: String!
    parent: String
    order: Int!
}

input UserSort {
    sort: String!
    order: SortingOrder!
}

input UserType {
    type: String!
    except: Boolean!
}

input MetaSearch {
    key: String!
    value: String!
}

enum SortingOrder {
    ASC
    DESC
}

type LoginResult {
    user_id: String!,
    message: String!
}

type User {
    _id: ID!
    name: UserName!
    email: String!
    roles: [String!]
    status: Boolean!
    avatar: String!
    permissions: [String!]
    meta: UserMeta!
    auth_token: String
    created_at: Int!
    validated: Boolean!
    locale: String!
    group: String
    highest_level: Int!
}

type UserListing {
    pagination: Pagination!
    list: [User!]!
}

type Pagination {
    current: Int!
    totalPages: Int!
    total: Int!
}

type UserName {
    first: String!
    last: String!
    full: String!
}

input UserNameInput {
    first: String!
    last: String!
}

type UserMeta {
    #{CUSTOM_META}#
}

input UserMetaInput {
    #{CUSTOM_META_INPUT}#
}

type Flags {
    #{CUSTOM_FLAGS}#
}

input FlagsInput {
    #{CUSTOM_FLAGS}#
}

type Role {
    _id: ID!
    name: String!
    description: String!
    slug: String!
    level: Int!
    permissions: [String!]!
    member_count: Int!
}

type RoleConfig {
    role: Role!
    allowedPermissions: [String!]!
    permissions: [ACL!]!
}

type ACL {
    group: String!
    type: String!
    value: String!
}

type Asset {
    _id: ID!
    filename: String!
    site_id: String!
    name: String!
    title: LocaleField!
    folder: String!
    url: String!
    filesize: Int!
    size: Size!
    is_image: Boolean!
    uploader: User
    created_at: Int!
    transforms: [Transform!]!
}

type Folder {
    slug: String!
    name: String!
    deletable: Boolean!
}

type AssetListing {
    pagination: Pagination!
    list: [Asset!]!
}

type AssetConfig {
    maxSize: Int!
    blacklist: [String!]!
}

type Entry {
    _id: ID!
    entry_type: EntryType!
    parent: Entry
    site_id: String!
    locale: String!
    alternates: [Alternate]!
    is_homepage: Boolean!
    publication: EntryPublication
    trashed: Boolean!
    title: String!
    template: String!
    slug: String
    url: String!
    authors: Authors!
    dates: Dates!
    categories: [Category!]!
    content: [ModelFieldContent!]!
    schema: [LayoutField]!
    seo: EntrySeo
}

type EntryType {
    _id: ID!
    title: String!
    handle: String!
    url_prefix: LocaleField!
    entry_layout_id: ID
}

type EntryLayout {
    _id: ID!
    slug: String # Add a deprecation message to put it required
    titles: LocaleField!
    schema: [LayoutField]!
    authors: Authors!
    dates: Dates!
    is_trashed: Boolean!
    used_by: Int
    record_count: Int
}

type EntrySeo {
    _id: ID!
    title: String!
    alternates: [Alternate!]!
    url: String
    locale: String
    description: String
    keywords: String
    robots: Boolean
    sitemap: Boolean
    default_image: String
    social_metas: [SocialMeta]!
}

type EntryVersion {
    _id: ID!
    created_at: Int!
    user_id: ID!
    user_full_name: String!
    user_email: String!
    entry_id: ID!
    entry: Entry!
}

type EntryPublication {
    _id: ID!
    entry_id: ID!
    version: EntryVersion!
    dates: PublicationDates!
    site_id: String!
    entry_url: String!
    user_full_name: String!
    user_email: String!
}

type SocialMeta {
    handle: String!
    content: [SocialMetaContent]
}

type SocialMetaContent {
    name: String!
    content: String!
}

type LayoutField {
    key: String!
    repeater: Boolean
    fieldConfigs: [FieldConfig!]!
}

type FieldConfig {
    labels: LocaleField!
    handle: String!
    inputSettings: [InputSetting!]!
}

type InputSetting {
    inputKey: String!
    settings: [Setting]!
}

type Setting {
    name: String!
    value: String
    options: [Options]!
    explain: Boolean!
    type: String!
}

type ModelFieldContent {
    key: String!
    content: Json
    handle: String!
    type: Json!
}

input SocialMetaInput {
    handle: String!
    content: [SocialMetaContentInput]
}

input SocialMetaContentInput {
    name: String!
    content: String!
}

input FieldConfigsInput {
    labels: LocaleFieldInput
    key: String!
    handle: String!
    repeater: Boolean
    inputSettings: [InputSettingsInput]!
}

input SchemaUpdateInput {
    key: String!
    labels: LocaleFieldInput
    repeater: Boolean
    inputSettings: [InputSettingsInput]!
}

input InputSettingsInput {
    inputKey: String
    settings: [SettingsInput]
}

input SettingsInput {
    name: String!
    value: String
    options: [OptionsInput!]
    type: InputType!
}

input OptionsInput {
    value: String!
    label: String!
}

type Options {
    value: String!
    label: String!
}

input ModelFieldContentInput {
    key: String!
    content: Json
}

input FieldContentInput {
    value: String
    type: InputType!
}

enum InputType {
    integer
    float
    string
    boolean
    array
}

type Alternate {
    locale: String!
    url: String!
    entry_id: ID!
}

input AlternateInput {
    locale: String!
    entry_id: ID!
}

type Authors {
    created_by: User
    updated_by: User
    deleted_by: User
}

type Dates {
    created: Int
    updated: Int
    deleted: Int
}

type PublicationDates {
    published: Int!
    expired: Int
}

input ParenInput {
    handle: String!
    parent_id: ID!
}

type EntryResult {
    entry: Entry
    errors: [EntryErrors]!
}

type EntryErrors {
    key: String!
    errors: [String]!
}

type EntryListing {
    pagination: Pagination!
    list: [Entry!]!
}

type FieldInfo {
    name: String!
    fullname: String!
    handle: String!
    description: LocaleField!
    category: String!
    storingType: String!
    modes: [FieldMode]!
    inputs: [FieldInputInfo]!
}

enum FieldMode {
    searchable,
    repeatable,
    multiple
}

type FieldInputInfo {
    name: String!
    fullname: String!
    type: String!
    inputKey: String
    availableSettings: [Setting!]!
}

type LocaleField {
    #{LOCALE_FIELDS}#
}

input LocaleFieldInput {
    #{LOCALE_FIELDS}#
}

type Transform {
    transform: String!
    filename: String!
    name: String!
    url: String!
}

type Size {
    width: Int!
    height: Int!
}

input SizeInput {
    width: Int!
    height: Int!
    crop: String!
}

type Email {
    _id: ID!
    name: String!
    slug: String!
    subject: LocaleField!
    fields: [EmailField!]!
    template: String!
    created_at: Int!
    last_modified: Int!
}

type EmailField {
    key: String!
    value: LocaleField!
}

input EmailInput {
    name: String!
    subject: LocaleFieldInput!
    fields: EmailFieldInput!
    template: String!
}

input EmailFieldInput {
    key: String!
    value: LocaleFieldInput!
}

type PasswordChangeResult {
    password_check: Boolean!
    code_check: Boolean!
}

type RegisteredExtensions {
    modules: [Module!]!
    containers: [Container!]!
}

type Module {
    name: String!
    info: ModuleInfo!
    class: String!
    middlewares: [Middleware!]!
}

type Container {
    name: String!
    info: ContainerInfo!
    class: String!
    middlewares: [Middleware!]!
    graphql: GraphQLInfo!
    routes: Routes!
}

type ContainerInfo {
    name: String!
    description: String!
    version: Float!
    semver: String!
    author: String!
    link: String!
}

type ModuleInfo {
    name: String!
    description: String!
    version: Float!
    semver: String!
    author: String!
    link: String!
}

type Middleware {
    type: String!
    name: String!
}

type GraphQLInfo {
    queries: [QueryInfo!]!
    mutations: [MutationInfo!]!
    resolvers: [ResolverInfo!]!
}

type QueryInfo {
    operation: String!
    handler: String!
    method: String!
}

type MutationInfo {
    operation: String!
    handler: String!
    method: String!
}

type ResolverInfo {
    operation: String!
    handler: String!
    method: String!
}

type Routes {
    post: [String!]!
    get: [String!]!
    put: [String!]!
    delete: [String!]!
    redirect: [String!]!
}

type Category {
    _id: ID!
    name: LocaleField!
    slug: String!
    order: Int!
    parent_id: String!
    children: [Category!]!
}

type NavigationItem {
    label: String!
    url: String!
    is_entry: Boolean!
    is_category: Boolean!
    entry_id: String!
    external: Boolean!
    children: [NavigationItem!]!
}

input NavigationItemInput {
    label: String!
    url: String!
    is_entry: Boolean!
    is_category: Boolean!
    entry_id: String!
    external: Boolean!
    children: [NavigationItemInput!]!
}

type Navigation {
    _id: ID!
    title: String!
    name: String!
    structure: [NavigationItem!]!
    locale: String!
}

type Group {
    _id: ID!
    name: String!
    slug: String!
    user_count: Int!
}

type Permission {
    name: String!
    unnormalized_name: String!
    group: String!
    category: String!
    description: LocaleField!
}

<<<<<<< HEAD
type Task {
    _id: ID!
    name: String!
    handler: String!
    action: String!
    settings: Json!
    priority: Int!
    retriable: Boolean!
    retry_count: Int!
    scheduled_at: Int!
    locked: Boolean!
    executed: Boolean!
    executed_at: Int!
    execution_result: String!
    execution_success: Boolean!
=======
type NavigationElements {
    post_entries: [NavigationElement!]!
    pre_users: [NavigationElement!]!
    pre_settings: [NavigationElement!]!
}

type NavigationElement {
    name: String!
    icon: String!
    url: String!
    label: LocaleField!
    slug: String!
    parent: String!
    permission: String!
}

type SettingsElements {
    entries: [SettingsElement!]!
    emails: [SettingsElement!]!
    others: [SettingsElement!]!
}

type SettingsElement {
    name: String!
    icon: String!
    url: String!
    label: LocaleField!
    slug: String!
    permission: String!
}

type EmailTemplate {
    name: String!
    configs: [EmailFieldConfig!]!
}

type EmailFieldConfig {
    type: String!
    key: String!
    label: LocaleField!
>>>>>>> 37f83c9a
}

#{CUSTOM_TYPES}#<|MERGE_RESOLUTION|>--- conflicted
+++ resolved
@@ -754,7 +754,48 @@
     description: LocaleField!
 }
 
-<<<<<<< HEAD
+type NavigationElements {
+    post_entries: [NavigationElement!]!
+    pre_users: [NavigationElement!]!
+    pre_settings: [NavigationElement!]!
+}
+
+type NavigationElement {
+    name: String!
+    icon: String!
+    url: String!
+    label: LocaleField!
+    slug: String!
+    parent: String!
+    permission: String!
+}
+
+type SettingsElements {
+    entries: [SettingsElement!]!
+    emails: [SettingsElement!]!
+    others: [SettingsElement!]!
+}
+
+type SettingsElement {
+    name: String!
+    icon: String!
+    url: String!
+    label: LocaleField!
+    slug: String!
+    permission: String!
+}
+
+type EmailTemplate {
+    name: String!
+    configs: [EmailFieldConfig!]!
+}
+
+type EmailFieldConfig {
+    type: String!
+    key: String!
+    label: LocaleField!
+}
+
 type Task {
     _id: ID!
     name: String!
@@ -770,48 +811,6 @@
     executed_at: Int!
     execution_result: String!
     execution_success: Boolean!
-=======
-type NavigationElements {
-    post_entries: [NavigationElement!]!
-    pre_users: [NavigationElement!]!
-    pre_settings: [NavigationElement!]!
-}
-
-type NavigationElement {
-    name: String!
-    icon: String!
-    url: String!
-    label: LocaleField!
-    slug: String!
-    parent: String!
-    permission: String!
-}
-
-type SettingsElements {
-    entries: [SettingsElement!]!
-    emails: [SettingsElement!]!
-    others: [SettingsElement!]!
-}
-
-type SettingsElement {
-    name: String!
-    icon: String!
-    url: String!
-    label: LocaleField!
-    slug: String!
-    permission: String!
-}
-
-type EmailTemplate {
-    name: String!
-    configs: [EmailFieldConfig!]!
-}
-
-type EmailFieldConfig {
-    type: String!
-    key: String!
-    label: LocaleField!
->>>>>>> 37f83c9a
 }
 
 #{CUSTOM_TYPES}#