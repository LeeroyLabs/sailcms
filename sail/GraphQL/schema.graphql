--- conflicted
+++ resolved
@@ -86,7 +86,6 @@
     taskRunningTime(pid: ID!): Int!
     cliCommand: [String!]!
 
-<<<<<<< HEAD
     # Global SEO
     getSeoDefaultConfig: SeoDefaultConfig!
     getSeoSettings: SeoSettings!
@@ -97,10 +96,9 @@
 
     # Broken Link
     getBrokenLinks(page: Int!, limit: Int!, search: String, sort: String, order: SortingOrder): BrokenLinkListing!
-=======
+
     # Misc
     availableTemplates: [Template!]!
->>>>>>> 8efbcda0
 
     #{CUSTOM_QUERIES}#
 }
