type Query {
    version: String

    # Users
    user(id: ID!): User
    users(page: Int!, limit: Int!, search: String, sorting: UserSort, type: UserType, meta: MetaSearch, status: Boolean, validated: Boolean, group_id: String): UserListing

    # Authentication
    resendValidationEmail(email: String!): Boolean!
    authenticate(email: String!, password: String!): LoginResult!
    verifyAuthenticationToken(token: String!): User
    verifyTFA(user_id: ID!, code: String!): User
    forgotPassword(email: String!): Boolean!
    userWithToken: User

    # Roles & ACL
    roles: [Role!]!
    role(id: ID!): RoleConfig
    permissions: [Permission!]!

    # Assets
    asset(id: ID!): Asset
    assets(page: Int!, limit: Int!, folder: String, search: String, sort: String, direction: SortingOrder, site_id: String!): AssetListing
    assetFolders(site_id: String!): [Folder!]!
    assetConfig: AssetConfig!
    assetTransformForId(id: ID!, transform_name: String!): String!

    # Emails v1
    emailV1(id: ID!): Email
    emailsV1: [Email!]!

    # Emails
    email(id: ID!): Email
    emails(site_id: String!): [Email!]!
    emailTemplates(site_id: String!): [EmailTemplate!]!

    # Entries
    homepageEntry(locale: String!, site_id: ID!): Entry
    entryTypes: [EntryType!]!
    entryType(handle: String): EntryType
    entries(entry_type_handle: String!, page: Int, limit: Int, search: String, sort: String, direction: SortingOrder, only_trash: Boolean, locale: String): EntryListing
    entryByUrl(url: String!, site_id: String): Entry
    entry(id: ID!, entry_type_handle: String): Entry
    entryVersion(id: ID!): EntryVersion
    entryVersions(entry_id: ID!): [EntryVersion!]!
    entriesForListing(locale: String!, type: String!, search: String): [Entry!]!

    entryField(key: String!): EntryField
    entryFieldById(id: ID!): EntryField
    entryFields: [EntryField!]!
    entryFieldValidateKey(key: String!): Boolean!
    entryFieldsForMatrix(id: ID!): [EntryField!]!

    entryLayout(slug: String!): EntryLayout
    entryLayoutById(id: ID!): EntryLayout
    entryLayouts(ignoreTrashed: Boolean): [EntryLayout!]!

    # Registers
    registeredExtensions: RegisteredExtensions!

    # Categories
    category(id: ID): Category
    categoryBySlug(slug: String!, site_id: String!): Category
    categoryFullTree(parent_id: ID!, site_id: String!): [Category!]!
    categoryEntries(slug: String, id: ID, site_id: String): [Entry!]

    # Navigation
    navigation(slug: String!): [NavigationItem!]!
    navigationDetailsList(sort: String!, direction: SortingOrder!, locale: String, site_id: String): [Navigation!]!
    navigationDetails(slug: String!): Navigation

    # UI Related
    navigationElements: NavigationElements!
    settingsElements: SettingsElements!
    handshakeKey: String!

    # Groups
    group(id: ID!): Group
    groups: [Group!]!

    # Queue
    task(id: ID!): Task!
    taskLogs(id: ID!): [String!]!
    taskList(limit: Int): [Task!]!
    taskSearch(page: Int!, limit: Int!, search: String, sort: String, order: SortingOrder): TasksListing!
    taskRunningTime(pid: ID!): Int!
    cliCommand: [String!]!

    # Global SEO
    getSeoDefaultConfig: SeoDefaultConfig!
    getSeoSettings: SeoSettings!

    # Redirection
    getRedirection(id: ID!): Redirection
    getRedirections(page: Int!, limit: Int!, search: String, sort: String, order: SortingOrder): RedirectionListing!

    # Broken Link
    getBrokenLinks(page: Int!, limit: Int!, search: String, sort: String, order: SortingOrder): BrokenLinkListing!

    # Misc
    availableTemplates: [Template!]!
    dumpDatabase(databaseName: String, download: Boolean): Boolean!
    getSailLogs(page: Int!, limit: Int!, date_search: Int): LogListing!
    getPHPLogs: String!
    monitoringSample: MonitoringSample!
    getRangeSample(start: Int!, end: Int!): [MonitoringSample!]!

    #{CUSTOM_QUERIES}#
}

type Mutation {
    # Users
    createUser(name: UserNameInput!, email: String!, password: String!, group: String, avatar: String, meta: UserMetaInput!, locale: String, roles: [String!], create_qith_aet_password: Boolean, use_email_template: String): ID!
    createAdminUser(name: UserNameInput!, email: String!, roles: [String!]!, group: String, avatar: String, meta: UserMetaInput!, locale: String, pre_activated: Boolean): ID!
    updateUser(id: ID!, name: UserNameInput! email: String, password: String, roles: [String!], avatar: String, meta: UserMetaInput, locale: String): Boolean!
    deleteUser(id: ID!): Boolean!
    deleteUsers(ids: [ID!]!): Boolean!
    validateAccount(code: String!): Boolean!
    changePassword(code: String!, password: String!): PasswordChangeResult!
    changeUserStatus(ids: [ID!]!, status: Boolean!): Boolean!

    # Roles
    createRole(name: String!, description: String!, level: Int!, permissions: [String!]!): Boolean!
    updateRole(id: ID!, name: String, description: String, level: Int, permissions: [String!]): Boolean!
    deleteRole(id: ID!): Boolean!

    # Assets
    uploadAsset(src: String!, filename: String!, folder: String, site_id: String!): Asset
    updateAssetTitle(id: ID!, locale: String!, title: String!): Boolean!
    removeAssets(assets: [ID!]!): Boolean!
    transformAsset(id: ID!, name: String!, size: SizeInput!): String!
    customTransformAsset(id: ID!, name: String!, src: String!): String!
    moveFiles(ids: [ID!]!, folder: String!): Boolean!
    addFolder(folder: String!, site_id: String!): Int!
    removeFolder(folder: String, move_to: String!, site_id: String!): Boolean!

    # Emails V1
    createEmailV1(name: String!, subject: LocaleFieldInput!, title: LocaleFieldInput!, content: LocaleFieldInput!, cta: LocaleFieldInput!, cta_title: LocaleFieldInput!, template: String!): Boolean!
    updateEmailV1(id: ID!, name: String, subject: LocaleFieldInput, title: LocaleFieldInput, content: LocaleFieldInput, cta: LocaleFieldInput, cta_title: LocaleFieldInput, template: String): Boolean!
    deleteEmailV1(id: ID!): Boolean!
    deleteEmailBySlugV1(slug: String!): Boolean!

    # Emails
    createEmail(name: String!, subject: LocaleFieldInput!, fields: [EmailFieldInput!]!, template: String!, site_id: String!, preview: Boolean): Boolean!
    updateEmail(id: ID!, name: String, subject: LocaleFieldInput, fields: [EmailFieldInput!]!, template: String): Boolean!
    deleteEmail(id: ID!): Boolean!
    deleteEmails(ids: [ID!]!): Boolean!
    deleteEmailBySlug(slug: String!, site_id: String!): Boolean!
    testEmail(email: String!): Boolean!
    createPreviewEmail(name: String!, subject: LocaleFieldInput!, fields: [EmailFieldInput!]!, template: String!, site_id: String!): String!

    # Entries
    createEntryType(handle: String!, title: String!, url_prefix: LocaleFieldInput!, entry_layout_id: ID, use_categories: Boolean): EntryType
    updateEntryType(handle: String!, title: String, url_prefix: LocaleFieldInput, entry_layout_id: ID, use_categories: Boolean): Boolean
    deleteEntryType(id: ID!): Boolean

    createEntry(entry_type_handle: String, locale: String!, is_homepage: Boolean!, title: String!, template: String!, slug: String, categories: [ID!], content: Json, parent: ParentInput, site_id: ID, alternates: [AlternateInput!]): EntryResult
    updateEntry(entry_type_handle: String, id: ID!, locale: String, is_homepage: Boolean, title: String, template: String, slug: String, categories: [ID!], content: Json, parent: ParentInput, site_id: ID, alternates: [AlternateInput!], bypass_validation: Boolean): [EntryErrors]
    updateEntrySeo(entry_id: ID!, title: String, description: String, keywords: String, robots: Boolean, sitemap: Boolean, default_image: String, social_metas: [SocialMetaInput]): Boolean
    applyVersion(entry_version_id: ID!): Boolean
    publishEntry(id: ID!, publication_date: Int, expiration_date: Int, site_id: String): ID
    unpublishEntry(id: ID!): Boolean
    deleteEntry(entry_type_handle: String, id: ID!, soft: Boolean): Boolean

    createEntryField(key: String!, name: String!, label: LocaleFieldInput!, placeholder: LocaleFieldInput, explain: LocaleFieldInput, type: String!, validation: String, repeatable: Boolean, searchable: Boolean, required: Boolean!,  config: Json): EntryField
    updateEntryField(id: ID!, name: String, label: LocaleFieldInput, placeholder: LocaleFieldInput, explain: LocaleFieldInput, type: String, validation: String, repeatable: Boolean, searchable: Boolean, required: Boolean, config: Json): Boolean!
    deleteEntryField(id: ID, key: String): Boolean!
    deleteEntryFields(ids: [ID!]!): Int!

    createEntryLayout(title: String!, schema: [EntryLayoutTabInput!]!, slug: String!): EntryLayout
    updateEntryLayout(id: ID!, title: String!, schema: [EntryLayoutTabInput!]!, slug: String!): Boolean!
    deleteEntryLayout(id: ID!, soft: Boolean): Boolean!
    deleteEntryLayouts(ids: [ID!]!, soft: Boolean): Boolean!
    restoreEntryLayouts(ids: [ID!]!): Boolean!

    # Categories
    createCategory(name: LocaleFieldInput!, parent_id: ID!, site_id: String!): Boolean!
    updateCategory(id: ID!, name: LocaleFieldInput!, parent_id: ID!): Boolean!
    updateCategoryOrders(tree: [CategorySortItem!]!, site_id: String!): Boolean!
    deleteCategory(id: ID!): Boolean!
    deleteCategoryBySlug(slug: String!, site_id: String!): Boolean!

    # Navigation
    createNavigation(title: String!, slug: String!, structure: [NavigationItemInput!]!, locale: String!, site_id: String!): String!
    updateNavigation(id: ID!, title: String!, slug: String!, structure: [NavigationItemInput!]!, locale: String!): Boolean!
    deleteNavigation(ids: [ID!]!): Boolean!

    # Groups
    createGroup(name: String!): String!
    updateGroup(id: ID!, name: String!): Boolean!
    deleteGroup(id: ID!): Boolean!

    # Queue
    createTask(name: String!, action: String!, priority: Int!, retriable: Boolean!, timestamp: Int!, settings: String!): Boolean!
    updateTask(id: ID!, name: String!, action: String!, priority: Int!, retriable: Boolean!, timestamp: Int!, settings: String!): Boolean!
    retryTask(ids: [ID!]!): Boolean!
    changeTaskSchedule(id: ID!, timestamp: Int!): Boolean!
    startTasks(ids: [ID!]!): Boolean!
    startAllTasks: Boolean!
    stopTask(pids: [Int!]!): Boolean!
    stopAllTasks: Boolean!
    cancelTask(ids: [ID!]!): Boolean!

    # Forms
    processForm(name: String!, csrf: String!, form_data: FormDataInput!): FormProcessingResult!

    # Global SEO
    generateSitemap(template: String!): Boolean!
    generateRobot(template: String!): Boolean!
    setSeoDefaultConfig(config: SeoDefaultConfigInput): Boolean!
    setSeoSettings(settings: SeoSettingsInput): Boolean!

    # Redirection
    createRedirection(url: String!, redirect_url: String!, redirect_type: RedirectType!): Boolean!
    updateRedirection(id: ID!, url: String!, redirect_url: String!, redirect_type: RedirectType!): Boolean!
    deleteRedirection(id: ID!): Boolean!

    #{CUSTOM_MUTATIONS}#
}

type SeoDefaultConfig {
    title: String!
    description: String!
    keywords: String!
    robots: Boolean!
    sitemap: Boolean!
    default_image: String!
    social_metas: SocialMeta
}

input SeoDefaultConfigInput {
    title: String!
    description: String!
    keywords: String!
    robots: Boolean!
    sitemap: Boolean!
    default_image: String!
    social_metas: SocialMetaInput
}

type SeoSettings {
    separator_character: String!
    sitename: String!
    sitename_position: SitenamePosition!
    gtag: Boolean!
}

input SeoSettingsInput {
    separator_character: String!
    sitename: String!
    sitename_position: SitenamePosition!
}

enum SitenamePosition {
    BEFORE
    AFTER
}

type LogListing {
    pagination: Pagination!
    list: [Log!]!
}

type Log {
    _id: String
    message: String!
    date: Int!
}

input FormDataInput {
    data: Json
}

type FormProcessingResult {
    code: Int!
    message: String!
    missing: [String!]!
}

scalar Json

type TasksListing {
    pagination: Pagination!
    list: [Task!]!
}

input CategorySortItem {
    id: String!
    parent: String
    order: Int!
}

input UserSort {
    sort: String!
    order: SortingOrder!
}

input UserType {
    type: String!
    except: Boolean!
}

input MetaSearch {
    key: String!
    value: String!
}

enum SortingOrder {
    ASC
    DESC
}

type LoginResult {
    user_id: String!,
    message: String!
}

type User {
    _id: ID!
    name: UserName!
    email: String!
    roles: [String!]
    status: Boolean!
    avatar: String!
    permissions: [String!]
    meta: UserMeta!
    auth_token: String
    created_at: Int!
    validated: Boolean!
    locale: String!
    group: String
    highest_level: Int!
}

type UserListing {
    pagination: Pagination!
    list: [User!]!
}

type Pagination {
    current: Int!
    totalPages: Int!
    total: Int!
}

type UserName {
    first: String!
    last: String!
    full: String!
}

input UserNameInput {
    first: String!
    last: String!
}

type UserMeta {
    #{CUSTOM_META}#
}

input UserMetaInput {
    #{CUSTOM_META_INPUT}#
}

type Flags {
    #{CUSTOM_FLAGS}#
}

input FlagsInput {
    #{CUSTOM_FLAGS}#
}

type Role {
    _id: ID!
    name: String!
    description: String!
    slug: String!
    level: Int!
    permissions: [String!]!
    member_count: Int!
}

type RoleConfig {
    role: Role!
    allowedPermissions: [String!]!
    permissions: [ACL!]!
}

type ACL {
    group: String!
    type: String!
    value: String!
}

type Asset {
    _id: ID!
    filename: String!
    site_id: String!
    name: String!
    title: LocaleField!
    folder: String!
    url: String!
    filesize: Int!
    size: Size!
    is_image: Boolean!
    uploader: User
    created_at: Int!
    transforms: [Transform!]!
}

type Folder {
    slug: String!
    name: String!
    deletable: Boolean!
}

type AssetListing {
    pagination: Pagination!
    list: [Asset!]!
}

type AssetConfig {
    maxSize: Int!
    blacklist: [String!]!
}

type Entry {
    _id: ID!
    entry_type: EntryType!
    parent: Entry
    site_id: String!
    locale: String!
    alternates: [Alternate]!
    is_homepage: Boolean!
    publication: EntryPublication
    trashed: Boolean!
    title: String!
    template: String!
    slug: String
    url: String!
    authors: Authors!
    dates: Dates!
    categories: [Category!]!
    content: Json
    seo: EntrySeo
}

type EntryType {
    _id: ID!
    title: String!
    handle: String!
    url_prefix: LocaleField!
    entry_layout_id: ID
    use_categories: Boolean!
}

type EntryLayout {
    _id: ID!
    slug: String
    title: String!
    authors: Authors!
    dates: Dates!
    is_trashed: Boolean!
    used_by: Int
    record_count: Int
    schema: [EntryLayoutTab!]
}

type EntrySeo {
    _id: ID!
    title: String!
    alternates: [Alternate!]!
    url: String
    locale: String
    description: String
    keywords: String
    robots: Boolean
    sitemap: Boolean
    default_image: String
    social_metas: [SocialMeta]!
}

type EntryVersion {
    _id: ID!
    created_at: Int!
    user_id: ID!
    user_full_name: String!
    user_email: String!
    entry_id: ID!
    entry: Entry!
}

type EntryPublication {
    _id: ID!
    entry_id: ID!
    version: EntryVersion!
    dates: PublicationDates!
    site_id: String!
    entry_url: String!
    user_full_name: String!
    user_email: String!
}

type EntryField {
    _id: ID!
    key: String!
    name: String!
    label: LocaleField!
    placeholder: LocaleField
    explain: LocaleField
    validation: String
    required: Boolean!
    repeatable: Boolean!
    searchable: Boolean!
    type: String!
    config: Json!
    width: String
}

type SocialMeta {
    handle: String!
    content: [SocialMetaContent]
}

type SocialMetaContent {
    name: String!
    content: String!
}

input SocialMetaInput {
    handle: String!
    content: [SocialMetaContentInput]
}

input SocialMetaContentInput {
    name: String!
    content: String!
}

type Alternate {
    locale: String!
    url: String!
    entry_id: ID!
}

input AlternateInput {
    locale: String!
    entry_id: ID!
}

type Authors {
    created_by: User
    updated_by: User
    deleted_by: User
}

type Dates {
    created: Int
    updated: Int
    deleted: Int
}

type PublicationDates {
    published: Int!
    expired: Int
}

input ParentInput {
    handle: String!
    parent_id: ID!
}

type EntryResult {
    entry: Entry
    errors: [EntryErrors]!
}

type EntryErrors {
    key: String!
    errors: [String]!
}

type EntryListing {
    pagination: Pagination!
    list: [Entry!]!
}

type EntryLayoutTab {
    label: String!
    fields: [EntryField!]
}

input EntryLayoutTabInput {
    label: String!
    fields: [FieldObjectInput!]!
}

input FieldObject {
    id: ID!
    width: String!
}

input FieldObjectInput {
    id: ID!
    width: String!
}

type LocaleField {
    #{LOCALE_FIELDS}#
}

input LocaleFieldInput {
    #{LOCALE_FIELDS}#
}

type Transform {
    transform: String!
    filename: String!
    name: String!
    url: String!
}

type Size {
    width: Int!
    height: Int!
}

input SizeInput {
    width: Int!
    height: Int!
    crop: String!
}

type Email {
    _id: ID!
    name: String!
    slug: String!
    subject: LocaleField!
    fields: [EmailField!]!
    template: String!
    created_at: Int!
    last_modified: Int!
}

type EmailField {
    key: String!
    value: LocaleField!
}

input EmailInput {
    name: String!
    subject: LocaleFieldInput!
    fields: EmailFieldInput!
    template: String!
}

input EmailFieldInput {
    key: String!
    value: LocaleFieldInput!
}

type PasswordChangeResult {
    password_check: Boolean!
    code_check: Boolean!
}

type RegisteredExtensions {
    modules: [Module!]!
    containers: [Container!]!
}

type Module {
    name: String!
    info: ModuleInfo!
    class: String!
    middlewares: [Middleware!]!
}

type Container {
    name: String!
    info: ContainerInfo!
    class: String!
    middlewares: [Middleware!]!
    graphql: GraphQLInfo!
    routes: Routes!
}

type ContainerInfo {
    name: String!
    description: String!
    version: Float!
    semver: String!
    author: String!
    link: String!
}

type ModuleInfo {
    name: String!
    description: String!
    version: Float!
    semver: String!
    author: String!
    link: String!
}

type Middleware {
    type: String!
    name: String!
}

type GraphQLInfo {
    queries: [QueryInfo!]!
    mutations: [MutationInfo!]!
    resolvers: [ResolverInfo!]!
}

type QueryInfo {
    operation: String!
    handler: String!
    method: String!
}

type MutationInfo {
    operation: String!
    handler: String!
    method: String!
}

type ResolverInfo {
    operation: String!
    handler: String!
    method: String!
}

type Routes {
    post: [String!]!
    get: [String!]!
    put: [String!]!
    delete: [String!]!
    redirect: [String!]!
}

type Category {
    _id: ID!
    name: LocaleField!
    slug: String!
    order: Int!
    parent_id: String!
    children: [Json!]!
}

type NavigationItem {
    label: String!
    url: String!
    is_entry: Boolean!
    is_category: Boolean!
    entry_id: String!
    external: Boolean!
    children: [NavigationItem!]!
}

input NavigationItemInput {
    label: String!
    url: String!
    is_entry: Boolean!
    is_category: Boolean!
    entry_id: String!
    external: Boolean!
    children: [NavigationItemInput!]!
}

type Navigation {
    _id: ID!
    title: String!
    slug: String!
    structure: [NavigationItem!]!
    locale: String!
}

type Group {
    _id: ID!
    name: String!
    slug: String!
    user_count: Int!
}

type Permission {
    name: String!
    unnormalized_name: String!
    group: String!
    category: String!
    description: LocaleField!
}

type NavigationElements {
    post_entries: [NavigationElement!]!
    pre_users: [NavigationElement!]!
    pre_settings: [NavigationElement!]!
}

type NavigationElement {
    name: String!
    icon: String!
    url: String!
    label: LocaleField!
    slug: String!
    parent: String!
    permission: String!
}

type SettingsElements {
    entries: [SettingsElement!]!
    emails: [SettingsElement!]!
    others: [SettingsElement!]!
}

type SettingsElement {
    name: String!
    icon: String!
    url: String!
    label: LocaleField!
    slug: String!
    permission: String!
}

type EmailTemplate {
    name: String!
    configs: [EmailFieldConfig!]!
}

type EmailFieldConfig {
    type: String!
    key: String!
    label: LocaleField!
}

type Task {
    _id: ID!
    name: String!
    action: String!
    priority: Int!
    logs: [String!]
    settings: String!
    retriable: Boolean!
    retry_count: Int!
    scheduled_at: Int!
    locked: Boolean!
    executed: Boolean!
    executed_at: Int!
    execution_result: String!
    execution_success: Boolean!
    pid: String
}

type Template {
    name: String!
    filename: String!
}

<<<<<<< HEAD
type Redirection {
    url: String!
    redirect_url: String!
    redirect_type: String!
    hit_count: Int!
    last_attempt: Int!
}

type RedirectionListing {
    pagination: Pagination!
    list: [Redirection!]!
}

type BrokenLink {
    url: String!
    hit_count: Int!
    last_attempt: Int!
}

type BrokenLinkListing {
    pagination: Pagination!
    list: [BrokenLink!]!
}

enum RedirectType {
    PERMANENT
    TEMPORARY
=======
type MonitoringSample {
    warning: Boolean!
    timestamp: Int!
    php_tested: Boolean!
    ram: RAMSample!
    disk: DiskSample!
    cpu: CpuSample!
    php: PHPVersion
    boot: BootSample!
}

type RAMSample {
    total: Float!
    available: Float!
    used: Float!
    percent: Float!
}

type DiskSample {
    total: Float!
    available: Float!
    used: Float!
    percent: Float!
}

type CpuSample {
    cores: Int!
    percent: Float!
}

type BootSample {
    boot_time: Int!
    uptime: String!
}

type PHPVersion {
    installed: String!
    current: String!
    latest: Boolean!
    secure: Boolean!
    supported: Boolean!
>>>>>>> 90df4c6f
}

#{CUSTOM_TYPES}#<|MERGE_RESOLUTION|>--- conflicted
+++ resolved
@@ -857,7 +857,6 @@
     filename: String!
 }
 
-<<<<<<< HEAD
 type Redirection {
     url: String!
     redirect_url: String!
@@ -885,7 +884,8 @@
 enum RedirectType {
     PERMANENT
     TEMPORARY
-=======
+}
+
 type MonitoringSample {
     warning: Boolean!
     timestamp: Int!
@@ -927,7 +927,6 @@
     latest: Boolean!
     secure: Boolean!
     supported: Boolean!
->>>>>>> 90df4c6f
 }
 
 #{CUSTOM_TYPES}#