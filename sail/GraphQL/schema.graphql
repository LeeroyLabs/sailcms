type Query {
    version: String

    # Users
    user(id: ID!): User
    users(page: Int!, limit: Int!, search: String, sorting: UserSort, type: UserType, meta: MetaSearch, status: Boolean, validated: Boolean, group_id: String): UserListing

    # Authentication
    resendValidationEmail(email: String!): Boolean!
    authenticate(email: String!, password: String!): LoginResult!
    verifyAuthenticationToken(token: String!): User
    verifyTFA(user_id: ID!, code: String!): User
    forgotPassword(email: String!): Boolean!
    userWithToken: User

    # Roles & ACL
    roles: [Role!]!
    role(id: ID!): RoleConfig
    permissions: [Permission!]!

    # Assets
    asset(id: ID!): Asset
    assets(page: Int!, limit: Int!, folder: String, search: String, sort: String, direction: SortingOrder, site_id: String!): AssetListing
    assetFolders(site_id: String!): [Folder!]!
    assetConfig: AssetConfig!
    assetTransformForId(id: ID!, transform_name: String!): String!

    # Emails v1
    emailV1(id: ID!): Email
    emailsV1: [Email!]!

    # Emails
    email(id: ID!): Email
    emails(site_id: String!): [Email!]!
    emailTemplates(site_id: String!): [EmailTemplate!]!

    # Entries
    homepageEntry(locale: String!, site_id: ID!): Entry
    entryTypes: [EntryType!]!
    entryType(handle: String): EntryType
    entries(entry_type_handle: String!, page: Int, limit: Int, search: String, sort: String, direction: Int, ignore_trash: Boolean): EntryListing
    entryByUrl(url: String!, site_id: String): Entry
    entry(id: ID!, entry_type_handle: String): Entry
    entryVersion(id: ID!): EntryVersion
    entryVersions(entry_id: ID!): [EntryVersion!]!

    entryField(key: String): EntryField
    entryFieldById(id: ID!): EntryField
    entryFields: [EntryField!]!
    entryFieldValidateKey(key: String!): Boolean

    entryLayout(id: ID!): EntryLayout
    entryLayouts: [EntryLayout!]!

    # Registers
    registeredExtensions: RegisteredExtensions!

    # Categories
    category(id: ID): Category
    categoryBySlug(slug: String!, site_id: String!): Category
    categoryFullTree(parent_id: ID!, site_id: String!): [Category!]!
    categoryEntries(slug: String, id: ID, site_id: String): [Entry!]

    # Navigation
    navigation(name: String!): [NavigationItem!]!
    navigationDetails(name: String!): Navigation

    # UI Related
    navigationElements: NavigationElements!
    settingsElements: SettingsElements!
    handshakeKey: String!

    # Groups
    group(id: ID!): Group
    groups: [Group!]!

    #{CUSTOM_QUERIES}#
}

type Mutation {
    # Users
    createUser(name: UserNameInput!, email: String!, password: String!, group: String, avatar: String, meta: UserMetaInput!, locale: String, roles: [String!], create_qith_aet_password: Boolean, use_email_template: String): ID!
    createAdminUser(name: UserNameInput!, email: String!, roles: [String!]!, group: String, avatar: String, meta: UserMetaInput!, locale: String, pre_activated: Boolean): ID!
    updateUser(id: ID!, name: UserNameInput! email: String, password: String, roles: [String!], avatar: String, meta: UserMetaInput, locale: String): Boolean!
    deleteUser(id: ID!): Boolean!
    deleteUsers(ids: [ID!]!): Boolean!
    validateAccount(code: String!): Boolean!
    changePassword(code: String!, password: String!): PasswordChangeResult!
    changeUserStatus(ids: [ID!]!, status: Boolean!): Boolean!

    # Roles
    createRole(name: String!, description: String!, level: Int!, permissions: [String!]!): Boolean!
    updateRole(id: ID!, name: String, description: String, level: Int, permissions: [String!]): Boolean!
    deleteRole(id: ID!): Boolean!

    # Assets
    uploadAsset(src: String!, filename: String!, folder: String, site_id: String!): Asset
    updateAssetTitle(id: ID!, locale: String!, title: String!): Boolean!
    removeAssets(assets: [ID!]!): Boolean!
    transformAsset(id: ID!, name: String!, size: SizeInput!): String!
    customTransformAsset(id: ID!, name: String!, src: String!): String!
    moveFiles(ids: [ID!]!, folder: String!): Boolean!
    addFolder(folder: String!, site_id: String!): Int!
    removeFolder(folder: String, move_to: String!, site_id: String!): Boolean!

    # Emails V1
    createEmailV1(name: String!, subject: LocaleFieldInput!, title: LocaleFieldInput!, content: LocaleFieldInput!, cta: LocaleFieldInput!, cta_title: LocaleFieldInput!, template: String!): Boolean!
    updateEmailV1(id: ID!, name: String, subject: LocaleFieldInput, title: LocaleFieldInput, content: LocaleFieldInput, cta: LocaleFieldInput, cta_title: LocaleFieldInput, template: String): Boolean!
    deleteEmailV1(id: ID!): Boolean!
    deleteEmailBySlugV1(slug: String!): Boolean!

    # Emails
    createEmail(name: String!, subject: LocaleFieldInput!, fields: [EmailFieldInput!]!, template: String!, site_id: String!, preview: Boolean): Boolean!
    updateEmail(id: ID!, name: String, subject: LocaleFieldInput, fields: [EmailFieldInput!]!, template: String): Boolean!
    deleteEmail(id: ID!): Boolean!
    deleteEmails(ids: [ID!]!): Boolean!
    deleteEmailBySlug(slug: String!, site_id: String!): Boolean!
    testEmail(email: String!): Boolean!
    createPreviewEmail(name: String!, subject: LocaleFieldInput!, fields: [EmailFieldInput!]!, template: String!, site_id: String!): String!

    # Entries
    createEntryType(handle: String!, title: String!, url_prefix: LocaleFieldInput!, entry_layout_id: ID): EntryType
    updateEntryType(handle: String!, title: String, url_prefix: LocaleFieldInput, entry_layout_id: ID): Boolean
    deleteEntryType(id: ID!): Boolean

    createEntry(entry_type_handle: String, locale: String!, is_homepage: Boolean!, title: String!, template: String!, slug: String, categories: [ID!], content: [ModelFieldContentInput!], parent: ParenInput, site_id: ID, alternates: [AlternateInput!]): EntryResult
    updateEntry(entry_type_handle: String, id: ID!, locale: String, is_homepage: Boolean, title: String, template: String, slug: String, categories: [ID!], content: [ModelFieldContentInput!], parent: ParenInput, site_id: ID, alternates: [AlternateInput!], bypass_validation: Boolean): [EntryErrors]
    updateEntrySeo(entry_id: ID!, title: String, description: String, keywords: String, robots: Boolean, sitemap: Boolean, default_image: String, social_metas: [SocialMetaInput]): Boolean
    applyVersion(entry_version_id: ID!): Boolean
    publishEntry(id: ID!, publication_date: Int, expiration_date: Int, site_id: String): ID
    unpublishEntry(id: ID!): Boolean
    deleteEntry(entry_type_handle: String, id: ID!, soft: Boolean): Boolean

    createEntryField(key: String!, name: String!, label: LocaleFieldInput!, placeholder: LocaleFieldInput, explain: LocaleFieldInput, type: String!, validation: String, repeatable: Boolean, required: Boolean!,  config: Json): EntryField
    updateEntryField(id: ID!, name: String, label: LocaleFieldInput, placeholder: LocaleFieldInput, explain: LocaleFieldInput, type: String, validation: String, repeatable: Boolean, required: Boolean, config: Json): Boolean!
    deleteEntryField(id: ID, key: String): Boolean!

    # Categories
    createCategory(name: LocaleFieldInput!, parent_id: ID!, site_id: String!): Boolean!
    updateCategory(id: ID!, name: LocaleFieldInput!, parent_id: ID!): Boolean!
    updateCategoryOrders(tree: [CategorySortItem!]!, site_id: String!): Boolean!
    deleteCategory(id: ID!): Boolean!
    deleteCategoryBySlug(slug: String!, site_id: String!): Boolean!

    # Navigation
    createNavigation(name: String!, structure: [NavigationItemInput!]!, locale: String!, site_id: String!): String!
    updateNavigation(id: ID!, name: String!, structure: [NavigationItemInput!]!, locale: String!): Boolean!
    deleteNavigation(id: ID!): Boolean!

    # Groups
    createGroup(name: String!): String!
    updateGroup(id: ID!, name: String!): Boolean!
    deleteGroup(id: ID!): Boolean!

    #{CUSTOM_MUTATIONS}#
}

scalar Json

input CategorySortItem {
    id: String!
    parent: String
    order: Int!
}

input UserSort {
    sort: String!
    order: SortingOrder!
}

input UserType {
    type: String!
    except: Boolean!
}

input MetaSearch {
    key: String!
    value: String!
}

enum SortingOrder {
    ASC
    DESC
}

type LoginResult {
    user_id: String!,
    message: String!
}

type User {
    _id: ID!
    name: UserName!
    email: String!
    roles: [String!]
    status: Boolean!
    avatar: String!
    permissions: [String!]
    meta: UserMeta!
    auth_token: String
    created_at: Int!
    validated: Boolean!
    locale: String!
    group: String
    highest_level: Int!
}

type UserListing {
    pagination: Pagination!
    list: [User!]!
}

type Pagination {
    current: Int!
    totalPages: Int!
    total: Int!
}

type UserName {
    first: String!
    last: String!
    full: String!
}

input UserNameInput {
    first: String!
    last: String!
}

type UserMeta {
    #{CUSTOM_META}#
}

input UserMetaInput {
    #{CUSTOM_META_INPUT}#
}

type Flags {
    #{CUSTOM_FLAGS}#
}

input FlagsInput {
    #{CUSTOM_FLAGS}#
}

type Role {
    _id: ID!
    name: String!
    description: String!
    slug: String!
    level: Int!
    permissions: [String!]!
    member_count: Int!
}

type RoleConfig {
    role: Role!
    allowedPermissions: [String!]!
    permissions: [ACL!]!
}

type ACL {
    group: String!
    type: String!
    value: String!
}

type Asset {
    _id: ID!
    filename: String!
    site_id: String!
    name: String!
    title: LocaleField!
    folder: String!
    url: String!
    filesize: Int!
    size: Size!
    is_image: Boolean!
    uploader: User
    created_at: Int!
    transforms: [Transform!]!
}

type Folder {
    slug: String!
    name: String!
    deletable: Boolean!
}

type AssetListing {
    pagination: Pagination!
    list: [Asset!]!
}

type AssetConfig {
    maxSize: Int!
    blacklist: [String!]!
}

type Entry {
    _id: ID!
    entry_type: EntryType!
    parent: Entry
    site_id: String!
    locale: String!
    alternates: [Alternate]!
    is_homepage: Boolean!
    publication: EntryPublication
    trashed: Boolean!
    title: String!
    template: String!
    slug: String
    url: String!
    authors: Authors!
    dates: Dates!
    categories: [Category!]!
    content: [ModelFieldContent!]!
    seo: EntrySeo
}

type EntryType {
    _id: ID!
    title: String!
    handle: String!
    url_prefix: LocaleField!
    entry_layout_id: ID
}

type EntryLayout {
    _id: ID!
    slug: String
    titles: LocaleField!
    authors: Authors!
    dates: Dates!
    is_trashed: Boolean!
    used_by: Int
    record_count: Int
    schema: [EntryLayoutTab!]
}

type EntrySeo {
    _id: ID!
    title: String!
    alternates: [Alternate!]!
    url: String
    locale: String
    description: String
    keywords: String
    robots: Boolean
    sitemap: Boolean
    default_image: String
    social_metas: [SocialMeta]!
}

type EntryVersion {
    _id: ID!
    created_at: Int!
    user_id: ID!
    user_full_name: String!
    user_email: String!
    entry_id: ID!
    entry: Entry!
}

type EntryPublication {
    _id: ID!
    entry_id: ID!
    version: EntryVersion!
    dates: PublicationDates!
    site_id: String!
    entry_url: String!
    user_full_name: String!
    user_email: String!
}

type EntryField {
    _id: ID!
    key: String!
    name: String!
    label: LocaleField!
<<<<<<< HEAD
    placeholder: LocaleField!
    explain: LocaleField!
    repeatable: Boolean!
    validate: Boolean!
    validation: String!
=======
    placeholder: LocaleField
    explain: LocaleField
    validation: String
>>>>>>> c680e8e6
    required: Boolean!
    repeatable: Boolean!
    type: String!
    config: Json!
}

type SocialMeta {
    handle: String!
    content: [SocialMetaContent]
}

type SocialMetaContent {
    name: String!
    content: String!
}

type ModelFieldContent {
    key: String!
    content: Json
}

input SocialMetaInput {
    handle: String!
    content: [SocialMetaContentInput]
}

input SocialMetaContentInput {
    name: String!
    content: String!
}

input ModelFieldContentInput {
    key: String!
    content: Json
}

type Alternate {
    locale: String!
    url: String!
    entry_id: ID!
}

input AlternateInput {
    locale: String!
    entry_id: ID!
}

type Authors {
    created_by: User
    updated_by: User
    deleted_by: User
}

type Dates {
    created: Int
    updated: Int
    deleted: Int
}

type PublicationDates {
    published: Int!
    expired: Int
}

input ParenInput {
    handle: String!
    parent_id: ID!
}

type EntryResult {
    entry: Entry
    errors: [EntryErrors]!
}

type EntryErrors {
    key: String!
    errors: [String]!
}

type EntryListing {
    pagination: Pagination!
    list: [Entry!]!
}

type EntryLayoutTab {
    label: String!
    fields: [EntryField!]
}

type LocaleField {
    #{LOCALE_FIELDS}#
}

input LocaleFieldInput {
    #{LOCALE_FIELDS}#
}

type Transform {
    transform: String!
    filename: String!
    name: String!
    url: String!
}

type Size {
    width: Int!
    height: Int!
}

input SizeInput {
    width: Int!
    height: Int!
    crop: String!
}

type Email {
    _id: ID!
    name: String!
    slug: String!
    subject: LocaleField!
    fields: [EmailField!]!
    template: String!
    created_at: Int!
    last_modified: Int!
}

type EmailField {
    key: String!
    value: LocaleField!
}

input EmailInput {
    name: String!
    subject: LocaleFieldInput!
    fields: EmailFieldInput!
    template: String!
}

input EmailFieldInput {
    key: String!
    value: LocaleFieldInput!
}

type PasswordChangeResult {
    password_check: Boolean!
    code_check: Boolean!
}

type RegisteredExtensions {
    modules: [Module!]!
    containers: [Container!]!
}

type Module {
    name: String!
    info: ModuleInfo!
    class: String!
    middlewares: [Middleware!]!
}

type Container {
    name: String!
    info: ContainerInfo!
    class: String!
    middlewares: [Middleware!]!
    graphql: GraphQLInfo!
    routes: Routes!
}

type ContainerInfo {
    name: String!
    description: String!
    version: Float!
    semver: String!
    author: String!
    link: String!
}

type ModuleInfo {
    name: String!
    description: String!
    version: Float!
    semver: String!
    author: String!
    link: String!
}

type Middleware {
    type: String!
    name: String!
}

type GraphQLInfo {
    queries: [QueryInfo!]!
    mutations: [MutationInfo!]!
    resolvers: [ResolverInfo!]!
}

type QueryInfo {
    operation: String!
    handler: String!
    method: String!
}

type MutationInfo {
    operation: String!
    handler: String!
    method: String!
}

type ResolverInfo {
    operation: String!
    handler: String!
    method: String!
}

type Routes {
    post: [String!]!
    get: [String!]!
    put: [String!]!
    delete: [String!]!
    redirect: [String!]!
}

type Category {
    _id: ID!
    name: LocaleField!
    slug: String!
    order: Int!
    parent_id: String!
    children: [Category!]!
}

type NavigationItem {
    label: String!
    url: String!
    is_entry: Boolean!
    is_category: Boolean!
    entry_id: String!
    external: Boolean!
    children: [NavigationItem!]!
}

input NavigationItemInput {
    label: String!
    url: String!
    is_entry: Boolean!
    is_category: Boolean!
    entry_id: String!
    external: Boolean!
    children: [NavigationItemInput!]!
}

type Navigation {
    _id: ID!
    title: String!
    name: String!
    structure: [NavigationItem!]!
    locale: String!
}

type Group {
    _id: ID!
    name: String!
    slug: String!
    user_count: Int!
}

type Permission {
    name: String!
    unnormalized_name: String!
    group: String!
    category: String!
    description: LocaleField!
}

type NavigationElements {
    post_entries: [NavigationElement!]!
    pre_users: [NavigationElement!]!
    pre_settings: [NavigationElement!]!
}

type NavigationElement {
    name: String!
    icon: String!
    url: String!
    label: LocaleField!
    slug: String!
    parent: String!
    permission: String!
}

type SettingsElements {
    entries: [SettingsElement!]!
    emails: [SettingsElement!]!
    others: [SettingsElement!]!
}

type SettingsElement {
    name: String!
    icon: String!
    url: String!
    label: LocaleField!
    slug: String!
    permission: String!
}

type EmailTemplate {
    name: String!
    configs: [EmailFieldConfig!]!
}

type EmailFieldConfig {
    type: String!
    key: String!
    label: LocaleField!
}

#{CUSTOM_TYPES}#<|MERGE_RESOLUTION|>--- conflicted
+++ resolved
@@ -378,17 +378,9 @@
     key: String!
     name: String!
     label: LocaleField!
-<<<<<<< HEAD
-    placeholder: LocaleField!
-    explain: LocaleField!
-    repeatable: Boolean!
-    validate: Boolean!
-    validation: String!
-=======
     placeholder: LocaleField
     explain: LocaleField
     validation: String
->>>>>>> c680e8e6
     required: Boolean!
     repeatable: Boolean!
     type: String!
