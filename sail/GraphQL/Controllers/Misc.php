<?php

namespace SailCMS\GraphQL\Controllers;

use SailCMS\Collection;
use SailCMS\Database\Database;
use SailCMS\Debug;
use SailCMS\Errors\ACLException;
use SailCMS\Errors\DatabaseException;
use SailCMS\Errors\PermissionException;
use SailCMS\GraphQL\Context;
<<<<<<< HEAD
use SailCMS\Models\Monitoring;
=======
use SailCMS\Models\Log;
>>>>>>> f8b1d862
use SailCMS\Models\Role;
use SailCMS\Models\User;
use SailCMS\Sail;
use SailCMS\Types\Listing;
use SailCMS\UI;

class Misc
{
    /**
     *
     * Get navigation for use on the frontend
     *
     * @param  mixed       $obj
     * @param  Collection  $args
     * @param  Context     $context
     * @return Collection
     *
     */
    public function navigationElements(mixed $obj, Collection $args, Context $context): Collection
    {
        return UI::getNavigationElements();
    }

    /**
     *
     * Get settings element for use on the frontend
     *
     * @param  mixed       $obj
     * @param  Collection  $args
     * @param  Context     $context
     * @return Collection
     *
     */
    public function settingsElements(mixed $obj, Collection $args, Context $context): Collection
    {
        return UI::getSettingsElements();
    }

    /**
     *
     * Get the handshake key that enables secure 3rd party UI extensions
     *
     * @param  mixed       $obj
     * @param  Collection  $args
     * @param  Context     $context
     * @return string
     * @throws DatabaseException
     *
     */
    public function handshakeKey(mixed $obj, Collection $args, Context $context): string
    {
        if (User::$currentUser) {
            // Signed in... good sign
            $role = Role::getHighestLevel(User::$currentUser->roles);

            if ($role >= env('EXTENSION_MINIMUM_LEVEL_REQUIRED', 100)) {
                return env('EXTENSION_HANDSHAKE_KEY', '');
            }
        }

        return '';
    }

    /**
     *
     * List all available templates with name and filename
     *
     * @param  mixed       $obj
     * @param  Collection  $args
     * @param  Context     $context
     * @return Collection
     *
     */
    public function availableTemplates(mixed $obj, Collection $args, Context $context): Collection
    {
        $files = glob(Sail::getWorkingDirectory() . '/templates/' . Sail::siteId() . '/*.twig');
        $list = [];

        foreach ($files as $file) {
            $fileObject = new \SplFileObject($file);
            $line = $fileObject->current();
            $fileObject = null; // close

            $re = '/{#(.*)#}/m';
            preg_match_all($re, $line, $matches, PREG_SET_ORDER, 0);
            $file = str_replace('.twig', '', basename($file));

            if (empty($matches[0])) {
                $name = ucfirst($file);
            } else {
                $name = $matches[0][1];
            }

            $list[] = [
                'name' => trim($name),
                'filename' => $file
            ];
        }

        return new Collection($list);
    }

    /**
     *
<<<<<<< HEAD
     * Get a live sample from the server
=======
     * Dump database
>>>>>>> f8b1d862
     *
     * @param  mixed       $obj
     * @param  Collection  $args
     * @param  Context     $context
<<<<<<< HEAD
     * @return Monitoring
     * @throws DatabaseException
     * @throws \JsonException
=======
     * @return bool
     *
     */
    public function dumpDatabase(mixed $obj, Collection $args, Context $context): bool
    {
        $dbName = getenv('DATABASE_DB');

        if ($args->get('databaseName')) {
            $dbName = $args->get('databaseName');
        }

        return (new Database())->databaseDump($dbName);
    }

    /**
     *
     * Get sail logs
     *
     * @param  mixed       $obj
     * @param  Collection  $args
     * @param  Context     $context
     * @return Listing
     * @throws DatabaseException
>>>>>>> f8b1d862
     * @throws ACLException
     * @throws PermissionException
     *
     */
<<<<<<< HEAD
    public function monitoringSample(mixed $obj, Collection $args, Context $context): Monitoring
    {
        return Monitoring::getLiveSample();
    }

    /**
     *
     * Get a ranged sample (from date X to Y)
=======
    public function getSailLogs(mixed $obj, Collection $args, Context $context): Listing
    {
        return (new Log())->getList(
            $args->get('page'),
            $args->get('limit'),
            $args->get('date_search', 0),
        );
    }

    /**
     *
     * Get php logs
>>>>>>> f8b1d862
     *
     * @param  mixed       $obj
     * @param  Collection  $args
     * @param  Context     $context
<<<<<<< HEAD
     * @return Collection
     * @throws DatabaseException
     *
     */
    public function getRangeSample(mixed $obj, Collection $args, Context $context): Collection
    {
        $start = strtotime('14 days ago');
        $now = time();
        return Monitoring::getSampleBySize($args->get('start', $start), $args->get('end', $now));
=======
     * @return string
     *
     */
    public function getPHPLogs(mixed $obj, Collection $args, Context $context): string
    {
        return (new Log())->phpLogs();
>>>>>>> f8b1d862
    }
}<|MERGE_RESOLUTION|>--- conflicted
+++ resolved
@@ -4,16 +4,12 @@
 
 use SailCMS\Collection;
 use SailCMS\Database\Database;
-use SailCMS\Debug;
 use SailCMS\Errors\ACLException;
 use SailCMS\Errors\DatabaseException;
 use SailCMS\Errors\PermissionException;
 use SailCMS\GraphQL\Context;
-<<<<<<< HEAD
+use SailCMS\Models\Log;
 use SailCMS\Models\Monitoring;
-=======
-use SailCMS\Models\Log;
->>>>>>> f8b1d862
 use SailCMS\Models\Role;
 use SailCMS\Models\User;
 use SailCMS\Sail;
@@ -118,20 +114,11 @@
 
     /**
      *
-<<<<<<< HEAD
-     * Get a live sample from the server
-=======
      * Dump database
->>>>>>> f8b1d862
-     *
-     * @param  mixed       $obj
-     * @param  Collection  $args
-     * @param  Context     $context
-<<<<<<< HEAD
-     * @return Monitoring
-     * @throws DatabaseException
-     * @throws \JsonException
-=======
+     *
+     * @param  mixed       $obj
+     * @param  Collection  $args
+     * @param  Context     $context
      * @return bool
      *
      */
@@ -155,21 +142,10 @@
      * @param  Context     $context
      * @return Listing
      * @throws DatabaseException
->>>>>>> f8b1d862
      * @throws ACLException
      * @throws PermissionException
      *
      */
-<<<<<<< HEAD
-    public function monitoringSample(mixed $obj, Collection $args, Context $context): Monitoring
-    {
-        return Monitoring::getLiveSample();
-    }
-
-    /**
-     *
-     * Get a ranged sample (from date X to Y)
-=======
     public function getSailLogs(mixed $obj, Collection $args, Context $context): Listing
     {
         return (new Log())->getList(
@@ -182,12 +158,44 @@
     /**
      *
      * Get php logs
->>>>>>> f8b1d862
-     *
-     * @param  mixed       $obj
-     * @param  Collection  $args
-     * @param  Context     $context
-<<<<<<< HEAD
+     *
+     * @param  mixed       $obj
+     * @param  Collection  $args
+     * @param  Context     $context
+     * @return string
+     *
+     */
+    public function getPHPLogs(mixed $obj, Collection $args, Context $context): string
+    {
+        return (new Log())->phpLogs();
+    }
+
+    /**
+     *
+     * Get a live sample from the server
+     *
+     * @param  mixed       $obj
+     * @param  Collection  $args
+     * @param  Context     $context
+     * @return Monitoring
+     * @throws DatabaseException
+     * @throws \JsonException
+     * @throws ACLException
+     * @throws PermissionException
+     *
+     */
+    public function monitoringSample(mixed $obj, Collection $args, Context $context): Monitoring
+    {
+        return Monitoring::getLiveSample();
+    }
+
+    /**
+     *
+     * Get a ranged sample (from date X to Y)
+     *
+     * @param  mixed       $obj
+     * @param  Collection  $args
+     * @param  Context     $context
      * @return Collection
      * @throws DatabaseException
      *
@@ -197,13 +205,5 @@
         $start = strtotime('14 days ago');
         $now = time();
         return Monitoring::getSampleBySize($args->get('start', $start), $args->get('end', $now));
-=======
-     * @return string
-     *
-     */
-    public function getPHPLogs(mixed $obj, Collection $args, Context $context): string
-    {
-        return (new Log())->phpLogs();
->>>>>>> f8b1d862
     }
 }