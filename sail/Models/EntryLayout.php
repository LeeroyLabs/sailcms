--- conflicted
+++ resolved
@@ -207,6 +207,7 @@
      * @throws ACLException
      * @throws DatabaseException
      * @throws PermissionException
+     *
      */
     public function one(array $filters): ?EntryLayout
     {
@@ -297,6 +298,7 @@
      * @throws DatabaseException
      * @throws EntryException
      * @throws PermissionException
+     *
      */
     public function updateById(Entry|string $entryOrId, ?LocaleField $titles, ?Collection $schema): bool
     {
@@ -594,27 +596,12 @@
      * @param  string           $value
      * @param  Collection|null  $options
      * @return string|Collection
+     *
      */
     private static function parseSettingValue(string $type, string $value, Collection $options = null): string|Collection
     {
         if ($type === "boolean") {
             $result = !($value === "false");
-<<<<<<< HEAD
-        } else {
-            if ($type === "array") {
-                $result = $options;
-            } else {
-                if ($type === "integer") {
-                    $result = (integer)$value;
-                } else {
-                    if ($type === "float") {
-                        $result = (float)$value;
-                    } else {
-                        $result = $value;
-                    }
-                }
-            }
-=======
         } elseif ($type === "array") {
             $result = $options;
         } elseif ($type === "integer") {
@@ -623,8 +610,8 @@
             $result = (float)$value;
         } else {
             $result = $value;
->>>>>>> 991a62d2
-        }
+        }
+
         return $result;
     }
 
@@ -634,6 +621,7 @@
      *
      * @param  Collection|null  $options
      * @return Collection|null
+     *
      */
     public static function parseOptions(Collection|null $options): ?Collection
     {
