<?php

namespace SailCMS\Models;

use Exception;
use JsonException;
use League\Flysystem\FilesystemException;
use MongoDB\BSON\ObjectId;
use SailCMS\Cache;
use SailCMS\Collection;
use SailCMS\Contracts\Castable;
use SailCMS\Contracts\Validator;
use SailCMS\Database\Model;
use SailCMS\Errors\ACLException;
use SailCMS\Errors\CollectionException;
use SailCMS\Errors\DatabaseException;
use SailCMS\Errors\EntryException;
use SailCMS\Errors\PermissionException;
use SailCMS\Event;
use SailCMS\Http\Request;
use SailCMS\Locale;
use SailCMS\Log;
use SailCMS\Middleware;
use SailCMS\Middleware\Data;
use SailCMS\Middleware\Entry as MEntry;
use SailCMS\Models\Entry\Field;
use SailCMS\Models\Entry\Field as ModelField;
use SailCMS\Sail;
use SailCMS\Search as SailSearch;
use SailCMS\Text;
use SailCMS\Types\Authors;
use SailCMS\Types\Dates;
use SailCMS\Types\EntryAlternate;
use SailCMS\Types\EntryParent;
use SailCMS\Types\Fields\Field as InputField;
use SailCMS\Types\Listing;
use SailCMS\Types\LocaleField;
use SailCMS\Types\MiddlewareType;
use SailCMS\Types\Pagination;
use SailCMS\Types\PublicationDates;
use SailCMS\Types\PublicationStatus;
use SailCMS\Types\QueryOptions;
use SodiumException;
use stdClass;

/**
 *
 * @property string       $entry_type_id
 * @property ?EntryParent $parent
 * @property ?string      $site_id
 * @property string       $locale
 * @property Collection   $alternates
 * @property bool         $trashed = false
 * @property string       $title
 * @property string       $template
 * @property ?string      $slug
 * @property string       $url
 * @property Authors      $authors
 * @property Dates        $dates
 * @property Collection   $categories
 * @property Collection   $content
 *
 */
class Entry extends Model implements Validator, Castable
{
    protected string $collection = '';
    protected array $casting = [
        'parent' => EntryParent::class,
        'alternates' => self::class,
        'authors' => Authors::class,
        'dates' => Dates::class,
        'categories' => Collection::class,
        'content' => Collection::class
    ];

    protected array $validators = [
        'title' => self::class
    ];

    /* Homepage config */
    public const HOMEPAGE_CONFIG_HANDLE = 'homepage';
    public const HOMEPAGE_CONFIG_ENTRY_TYPE_KEY = 'entry_type_handle';
    public const HOMEPAGE_CONFIG_ENTRY_KEY = 'entry_id';

    /* Errors */
    public const TITLE_MISSING = ['5001: You must set the entry title in your data.', 5001];
    public const CANNOT_VALIDATE_CONTENT = ['5002: You cannot validate content without setting an entry layout to the type.', 5002];
    public const TEMPLATE_NOT_SET = ['5003: Template property of the entry is not set.', 5003];
    public const CONTENT_KEY_ERROR = ['5004: The key "%s" does not exist in the schema of the entry layout.', 5004];
    public const CONTENT_ERROR = ['5005: The content has theses errors :' . PHP_EOL, 5005];
    public const DOES_NOT_EXISTS = ['5006: Entry "%s" does not exist.', 5006];
    public const DATABASE_ERROR = ['5007: Exception when "%s" an entry.', 5007];
    public const INVALID_LOCALE = ['5008: The "%s" locale is not set in the project.', 5008];
    public const ENTRY_PARENT_LIMIT_REACHED = ['5009: The parent can\'t be added because the limit of parent has been reached.', 5009];
    public const ENTRY_PARENT_INVALID = ['5010: The parent locale and siteId must be the same as the target entry.', 5010];

<<<<<<< HEAD
    /* Cache  */
    private const HOMEPAGE_CACHE = 'homepage_entry_';         // Add site id and locale at the end
    private const ONE_CACHE_BY_ID = 'entry_';                 // Add id at the end
    private const ENTRY_CACHE_BY_HANDLE_ALL = 'all_entry_';   // Add handle at the end
    private const ENTRY_FILTERED_CACHE = 'entries_filtered_'; // Add result of generateFilteredCacheKey
=======
    /* Cache */
    private const HOMEPAGE_CACHE = 'homepage_entry_';            // Add site id and locale at the end
    private const ONE_CACHE_BY_ID = 'entry_';                    // Add id at the end
    private const ENTRY_CACHE_BY_HANDLE_ALL = 'all_entry_';      // Add handle at the end
    private const ENTRY_FILTERED_CACHE = 'entries_filtered_';    // Add result of generateFilteredCacheKey
>>>>>>> 991a62d2
    private const ENTRY_CATEGORY_CACHE = 'entries_by_category_'; // Add category id

    private const PARENT_ENTRY_LIMIT = 2;

    public const EVENT_DELETE = 'event_delete_entry';
    public const EVENT_CREATE = 'event_create_entry';
    public const EVENT_UPDATE = 'event_update_entry';

    private EntryType $entryType;
    private EntryLayout $entryLayout;
    private EntrySeo $entrySeo;

    /**
     *
     *  Get the model according to the collection
     *
     * @param  string          $collection
     * @param  EntryType|null  $entryType
     * @throws ACLException
     * @throws DatabaseException
     * @throws EntryException
     * @throws PermissionException
     *
     */
    public function __construct(string $collection = '', EntryType $entryType = null)
    {
        if (!$entryType) {
            // Get or create the default entry type
            if (!$collection) {
                $this->entryType = EntryType::getDefaultType(false, true);
            } else {
                // Get entry type by collection name
                $this->entryType = EntryType::getByCollectionName($collection);
            }
        } else {
            $this->entryType = $entryType;
        }

        $this->entry_type_id = (string)$this->entryType->_id;
        $this->collection = $this->entryType->collection_name;

        parent::__construct();
    }

    /**
     *
     * Initialize the entry
     *
     * @return void
     *
     */
    public function init(): void
    {
        $this->permissionGroup = $this->entryType->handle;
    }

    /**
     *
     * Validate fields
     *
     * @param  string  $key
     * @param  mixed   $value
     * @return void
     * @throws EntryException
     *
     */
    public static function validate(string $key, mixed $value): void
    {
        if ($key === 'title' && empty($value)) {
            throw new EntryException(self::TITLE_MISSING[0], self::TITLE_MISSING[1]);
        }
    }

    /**
     *
     * Cast from for EntryAlternates collection
     *
     * @return array
     *
     */
    public function castFrom(): array
    {
        if (is_array($this->alternates)) {
            $this->alternates = new Collection($this->alternates);
        }

        $castedAlternates = [];
        $this->alternates->each(function ($key, $alternate) use (&$castedAlternates)
        {
            if ($alternate instanceof EntryAlternate) {
                $castedAlternates[] = $alternate->castFrom();
            } // Else it's not an Entry Alternate object, so we ignore it
        });
        return $castedAlternates;
    }

    /**
     *
     * Cast to for EntryAlternate elements
     *
     * @param  mixed  $value
     * @return EntryAlternate
     *
     */
    public function castTo(mixed $value): EntryAlternate
    {
        $alternateInstance = new EntryAlternate();
        return $alternateInstance->castTo($value);
    }

    /**
     *
     * Get basic entry document by its id
     *
     * @param  string|ObjectId  $id
     * @return Entry|null
     * @throws DatabaseException
     *
     */
    public function getById(string|ObjectId $id): ?Entry
    {
        return $this->findById($id)->exec('entry_' . (string)$id);
    }


    /**
     *
     * Get the entry parent
     *
     * @return Entry|null
     * @throws ACLException
     * @throws DatabaseException
     * @throws EntryException
     * @throws PermissionException
     *
     */
    public function getParent(): ?Entry
    {
        $entry = null;

        if ($this->parent) {
            $entryType = (new EntryType())->getByHandle($this->parent->handle);
            $entry = $entryType->getEntryModel()->getById($this->parent->parent_id);
        }

        return $entry;
    }

    /**
     *
     * Get parent url
     *
     * @param  object            $currentHomepage
     * @param  EntryParent|null  $entryParent
     * @return string
     * @throws ACLException
     * @throws DatabaseException
     * @throws EntryException
     * @throws PermissionException
     *
     */
    public function getRecursiveParentUrls(object $currentHomepage, ?EntryParent $entryParent = null): string
    {
        $url = "";

        if ($entryParent) {
            $entryType = (new EntryType())->getByHandle($entryParent->handle);
            $parent = $entryType->getEntryModel()->getById($entryParent->parent_id);
        } else {
            $parent = $this->getParent();
        }

        if ($parent) {
            $url .= $parent->getRecursiveParentUrls($currentHomepage);

            // If the parent is not the homepage
            if ($currentHomepage->{self::HOMEPAGE_CONFIG_ENTRY_KEY} !== (string)$parent->_id) {
                $url .= "/" . $parent->url;
            }
        } else {
            return $url;
        }
        return $url;
    }

    /**
     *
     * Get entry layout if entry type has one
     *
     * @return EntryLayout|null
     * @throws ACLException
     * @throws DatabaseException
     * @throws PermissionException
     *
     */
    public function getEntryLayout(): ?EntryLayout
    {
        if (!isset($this->entryLayout)) {
            if (!$this->entryType->entry_layout_id) {
                return null;
            }

            $this->entryLayout = (new EntryLayout())->one([
                '_id' => $this->entryType->entry_layout_id
            ]);
        }
        return $this->entryLayout;
    }

    /**
     *
     * Get content with Model Field data
     *
     * @return Collection
     * @throws ACLException
     * @throws DatabaseException
     * @throws EntryException
     * @throws PermissionException
     *
     */
    public function getContent(): Collection
    {
        $parsedContent = Collection::init();

        $schema = $this->getSchema(true);

        $schema->each(function ($key, $modelField) use (&$parsedContent)
        {
            /**
             * @var Field $modelField
             */
            $content = $this->content->get($key);

            $parsedFieldContent = $modelField->parse($content);

            $parsedContent->pushKeyValue($key, [
                'type' => $modelField->storingType(),
                'handle' => $modelField->handle,
                'content' => $parsedFieldContent ?? '',
                'key' => $key
            ]);
        });

        return $parsedContent;
    }

    /**
     *
     * Get All SEO data for this entry
     *
     * @param  bool  $refresh
     * @return Collection
     * @throws ACLException
     * @throws DatabaseException
     * @throws EntryException
     * @throws PermissionException
     *
     */
    public function getSEO(bool $refresh = false): Collection
    {
        $seo = Collection::init();

        if (!isset($this->entrySeo) || $refresh) {
            $this->entrySeo = (new EntrySeo())->getOrCreateByEntryId($this->_id, $this->title);
        }

        $seo->pushKeyValue('locale', $this->locale);
        $seo->pushKeyValue('url', $this->url);
        $seo->pushKeyValue('alternates', $this->alternates);

        $seo->pushSpreadKeyValue(...$this->entrySeo->simplify(true));

        return $seo;
    }

    /**
     *
     * Return simplified SEO
     *
     * @return array
     * @throws ACLException
     * @throws DatabaseException
     * @throws EntryException
     * @throws PermissionException
     *
     */
    public function getSimplifiedSEO(): array
    {
        $seo = $this->getSEO();

        $socialMetas = $seo->get('social_metas');

        foreach ($socialMetas as &$socialMeta) {
            $newContent = [];
            foreach ($socialMeta['content'] as $key => $content) {
                $newContent[] = [
                    'name' => $key,
                    'content' => $content
                ];
            }
            $socialMeta['content'] = $newContent;
        }
        $seo->setFor('social_metas', $socialMetas);

        return $seo->unwrap();
    }

    /**
     *
     * Parse the entry into an array for api
     *
     * @param  object|null  $currentHomepageEntry
<<<<<<< HEAD
     * @param  bool         $sendCurrent
=======
>>>>>>> 991a62d2
     * @return array
     *
     */
    public function simplify(object|null $currentHomepageEntry, bool $sendCurrent = true): array
    {
        $simplified = [
            '_id' => $this->_id,
            'entry_type' => $this->entryType->simplify(),
            'is_homepage' => isset($currentHomepageEntry) && (string)$this->_id === $currentHomepageEntry->{self::HOMEPAGE_CONFIG_ENTRY_KEY},
            'parent' => $this->parent ? $this->parent->castFrom() : EntryParent::init(),
            'site_id' => $this->site_id,
            'locale' => $this->locale,
            'alternates' => $this->alternates,
            'trashed' => $this->trashed ?? false,
            'title' => $this->title,
            'template' => $this->template ?? "", // Temporary because it's a new field
            'slug' => $this->slug,
            'url' => $this->url,
            'authors' => $this->authors->castFrom(),
            'dates' => $this->dates->castFrom(),
            'categories' => $this->categories->castFrom()
        ];

        if ($sendCurrent) {
            $simplified['current'] = $this;
        }

        return $simplified;
    }

    /**
     *
     * Gather data for search purpose
     *
     * @return array
     * @throws ACLException
     * @throws DatabaseException
     * @throws EntryException
     * @throws PermissionException
     *
     */
    public function searchData(): array
    {
        $parsedContents = [
            'entry_type_handle' => $this->entryType->handle
        ];
        $schema = $this->getSchema(true);
        $this->content->each(function ($key, $content) use (&$parsedContents, $schema)
        {
            $parsedContent = $content;

            /**
             * @var Field $field
             */
            $field = $schema->get($key);

            $isSearchable = $field::SEARCHABLE && $field;

            if ($isSearchable) {
                if ($content instanceof stdClass) {
                    $parsedContent = implode('|', (array)$content);
                }
                $parsedContents[$key] = $parsedContent;
            }
        });


        return [
            '_id' => $this->_id,
            'title' => $this->title,
            'locale' => $this->locale,
            'content' => implode('|', $parsedContents),
        ];
    }

    /**
     *
     * Get all entries by entry type handle
     *
     * @param  string  $entryTypeHandle
     * @param  string  $search
     * @param  int     $page
     * @param  int     $limit
     * @param  string  $sort
     * @param  int     $direction
     * @param  bool    $ignoreTrash
     * @return Listing
     * @throws ACLException
     * @throws DatabaseException
     * @throws EntryException
     * @throws PermissionException
     *
     */
    public static function getList(string $entryTypeHandle, string $search = '', int $page = 1, int $limit = 50, string $sort = 'title', int $direction = Model::SORT_ASC, bool $ignoreTrash = true): Listing
    {
        $entryModel = EntryType::getEntryModelByHandle($entryTypeHandle);

        $offset = $page * $limit - $limit;

        // Ignore trash entries
        $filters = [];
        if ($ignoreTrash) {
            $filters['trashed'] = ['$in' => [false, null]];
        }

        // Option for pagination
        $options = QueryOptions::initWithPagination($offset, $limit);
        $options->sort = [$sort => $direction];

        if ($search) {
            $searchResults = (new SailSearch())->search($search);
            $entryIds = [];
            $searchResults->results->each(function ($key, $searchResult) use (&$entryIds)
            {
                $entryIds[] = $searchResult->document_id;
            });

            $filters['_id'] = ['$in' => (new static())->ensureObjectIds($entryIds)->unwrap()];
        }

        // Actual query
        $cacheKey = self::generateCacheKeyFromFilters($entryTypeHandle, $filters) . '_' . $offset . '_' . $sort . '_' . $direction;
        $cacheTtl = setting('entry.cacheTtl', Cache::TTL_WEEK);
        $results = $entryModel->find($filters, $options)->exec($cacheKey, $cacheTtl);

        // Data for pagination
        $count = $entryModel->count($filters);
        $total = (integer)ceil($count / $limit);

        $pagination = new Pagination($page, $total, $count);
        return new Listing($pagination, new Collection($results));
    }

    /**
     *
     * Index all entries for search.
     *
     * @param  string  $entryTypeHandle
     * @return int
     * @throws ACLException
     * @throws DatabaseException
     * @throws EntryException
     * @throws PermissionException
     *
     */
    public static function indexByEntryType(string $entryTypeHandle = EntryType::DEFAULT_HANDLE): int
    {
        $entryModel = EntryType::getEntryModelByHandle($entryTypeHandle);

        $entries = $entryModel->all(false);

        $entries->each(function ($key, $entry)
        {
            /**
             * @var Entry $entry
             */
            (new SailSearch())->store($entry->searchData(), $entry->_id);
        });

        return $entries->length;
    }

    /**
     *
     * Get homepage configs
     *
     * @param  string       $siteId
     * @param  string|null  $locale
     * @return object|null
     * @throws DatabaseException
     * @throws FilesystemException
     * @throws JsonException
     * @throws SodiumException
     *
     */
    public static function getHomepage(string $siteId, ?string $locale = null): object|null
    {
        $configHandle = self::homepageConfigHandle($siteId);

        $homepageConfig = Config::getByName($configHandle);

        if (!$homepageConfig) {
            return new stdClass();
        }

        if ($locale) {
            return $homepageConfig->config->{$locale} ?? null;
        }

        return $homepageConfig->config;
    }

    /**
     *
     * Get homepage entry !
     *
     * @param  string  $siteId
     * @param  string  $locale
     * @param  bool    $simplify
     * @return array|Entry|null
     * @throws ACLException
     * @throws DatabaseException
     * @throws EntryException
     * @throws FilesystemException
     * @throws JsonException
     * @throws PermissionException
     * @throws SodiumException
     *
     */
    public static function getHomepageEntry(string $siteId, string $locale, bool $simplify = false): array|Entry|null
    {
        $currentHomepageEntry = self::getHomepage($siteId, $locale);
        if (!$currentHomepageEntry || !isset($currentHomepageEntry->{self::HOMEPAGE_CONFIG_ENTRY_TYPE_KEY})) {
            return null;
        }

        $entryModel = EntryType::getEntryModelByHandle($currentHomepageEntry->{self::HOMEPAGE_CONFIG_ENTRY_TYPE_KEY}, $simplify);

        $cacheHandle = self::HOMEPAGE_CACHE . $siteId . "_" . $locale;
        $cacheTtl = setting('entry.cacheTtl', Cache::TTL_WEEK);
        $entry = $entryModel->findById($currentHomepageEntry->{self::HOMEPAGE_CONFIG_ENTRY_KEY})->exec($cacheHandle, $cacheTtl);

        if ($simplify) {
            return $entry->simplify($currentHomepageEntry);
        }

        return $entry;
    }

    /**
     *
     * Find a content by the url
     *
     * @param  string       $url
     * @param  string|null  $siteId
     * @param  bool         $fromRequest
     * @param  bool         $preview
     * @param  string       $previewVersion
     * @return Entry|array|null
     * @throws ACLException
     * @throws DatabaseException
     * @throws EntryException
     * @throws PermissionException
     * @throws CollectionException
     *
     */
    public static function findByURL(string $url, ?string $siteId = null, bool $fromRequest = true, bool $preview = false, string $previewVersion = ""): Entry|array|null
    {
        $url = ltrim($url, "/");
        $request = $fromRequest ? new Request() : null;

        if ($request) {
            $preview = $request->get('pm', false, null);
            $previewVersion = $request->get('pv', false, null);
        }

        if ($preview || $previewVersion) {
            return self::findByUrlFromEntryTypes($url, $previewVersion);
        } else {
            return self::findByPublishedUrl($url, $siteId);
        }
    }

    /**
     *
     * Find entries of all types by category id
     *
     * @param  string       $categoryId
     * @param  string|null  $siteId
     * @return Collection
     * @throws ACLException
     * @throws DatabaseException
     * @throws EntryException
     * @throws PermissionException
     *
     */
    public static function findByCategoryId(string $categoryId, string $siteId = null): Collection
    {
        $availableTypes = EntryType::getAll();
        $allEntries = Collection::init();
        $siteId = $siteId ?? Sail::siteId();

        $availableTypes->each(function ($key, $entryType) use ($categoryId, $siteId, &$allEntries)
        {
            $entry = new Entry($entryType->collection_name);
            $cacheTtl = setting('entry.cacheTtl', Cache::TTL_WEEK);
            $entries = $entry->find([
                'categories' => ['$in' => ['_id', $categoryId]],
                'site_id' => $siteId
            ])->exec(self::ENTRY_CATEGORY_CACHE . $categoryId . "_" . $siteId . "_" . $entryType->_id, $cacheTtl);

            $allEntries->pushSpread(...$entries);
        });

        return $allEntries;
    }

    /**
     *
     * Get a validated slug that is not already existing in the db
     *
     * @param  LocaleField      $urlPrefix
     * @param  string           $slug
     * @param  string           $siteId
     * @param  string           $locale
     * @param  string|null      $currentId
     * @param  Collection|null  $availableTypes
     * @return string
     * @throws ACLException
     * @throws DatabaseException
     * @throws EntryException
     * @throws PermissionException
     *
     */
    public static function getValidatedSlug(LocaleField $urlPrefix, string $slug, string $siteId, string $locale, ?string $currentId = null, Collection $availableTypes = null): string
    {
        // Just to be sure that the slug is ok
        $slug = Text::from($slug)->slug($locale)->value();

        // Form the url to find if it already exists
        $url = self::getRelativeUrl($urlPrefix, $slug, $locale);
        $found = 0;

        // Set the filters for the query
        $filters = ['url' => $url, 'site_id' => $siteId];
        if ($currentId) {
            $filters['_id'] = ['$ne' => new ObjectId($currentId)];
        }

        // Query only the first call
        if (!$availableTypes) {
            $availableTypes = EntryType::getAll();
        }
        $availableTypes->each(function ($key, $value) use ($filters, &$found)
        {
            // We already find one no need to continue the search
            if ($found > 0) {
                return;
            }
            $entry = new Entry($value->collection_name);
            $found = $entry->count($filters);
        });

        if ($found > 0) {
            $slug = self::incrementSlug($slug);
            return self::getValidatedSlug($urlPrefix, $slug, $siteId, $locale, $currentId, $availableTypes);
        }
        return $slug;
    }

    /**
     *
     * Get the relative url of the entry
     *
     * @param  LocaleField  $urlPrefix
     * @param  string       $slug
     * @param  string       $locale
     * @return string
     *
     */
    public static function getRelativeUrl(LocaleField $urlPrefix, string $slug, string $locale): string
    {
        $relativeUrl = "";

        $urlPrefixWithLocale = $urlPrefix->{$locale} ?? '';

        if ($urlPrefixWithLocale) {
            $relativeUrl .= $urlPrefixWithLocale . '/';
        }
        $relativeUrl .= $slug;

        return $relativeUrl;
    }

    /**
     *
     * Increment the slug when it exists in the db
     *
     * @param $slug
     * @return string
     *
     */
    public static function incrementSlug($slug): string
    {
        preg_match("/(?<base>[\w\d-]+-)(?<increment>\d+)$/", $slug, $matches);

        if (count($matches) > 0) {
            $increment = (int)$matches['increment'];
            $newSlug = $matches['base'] . ($increment + 1);
        } else {
            $newSlug = $slug . "-2";
        }

        return $newSlug;
    }

    /**
     *
     * Process content from graphQL to be able to create/update
     *
     * @param  Collection|null  $content
     * @return Collection
     *
     */
    public static function processContentFromGraphQL(?Collection $content): Collection
    {
        $parsedContent = Collection::init();

        $content?->each(function ($i, $toParse) use (&$parsedContent)
        {
            $content = json_decode($toParse->content);

            if (is_array($content) || $content instanceof stdClass) {
                $parsed = new Collection((array)$content);
            } else {
                $parsed = $toParse->content;
            }

            $parsedContent->pushKeyValue($toParse->key, $parsed);
        });

        return $parsedContent;
    }

    /**
     *
     * Combine and update content for GraphQL
     *
     * @param  string      $entryId
     * @param  Collection  $newContent
     * @return Collection
     * @throws DatabaseException
     *
     */
    public function updateContentForGraphQL(string $entryId, Collection $newContent): Collection
    {
        $entry = $this->findById($entryId)->exec();

        if (isset($entry->_id)) {
            $entry->content->each(function ($key, $content) use (&$newContent)
            {
                $currentNewContent = $newContent->get($key);

                if ($currentNewContent instanceof Collection) {
                    foreach ($content as $subKey => $subContent) {
                        $subNewContent = $currentNewContent->get($subKey);

                        if (!$subNewContent) {
                            $currentNewContent->pushKeyValue($subKey, $subContent);
                        }
                    }
                    $newContent->pushKeyValue($key, $currentNewContent);
                } else {
                    if (!$currentNewContent) {
                        $newContent->pushKeyValue($key, $content);
                    }
                }
            });
        }

        // Ensure that all content are arrays
        $newContent->each(function ($key, &$content) use (&$newContent)
        {
            if ($content instanceof stdClass) {
                $newContent->pushKeyValue($key, (array)$content);
            }
        });

        return $newContent;
    }

    /**
     *
     * Process errors for GraphQL
     *
     * @param  Collection  $errors
     * @return Collection
     *
     */
    public static function processErrorsForGraphQL(Collection $errors): Collection
    {
        $parsedErrors = Collection::init();
        $errors->each(function ($key, $errors) use (&$parsedErrors)
        {
            $parsedErrors->push([
                'key' => $key,
                'errors' => $errors
            ]);
        });

        return $parsedErrors;
    }

    /**
     *
     * Get an entry with filters
     *
     * @param  array  $filters
     * @param  bool   $cache
     * @return Entry|null
     * @throws DatabaseException
     *
     */
    public function one(array $filters, bool $cache = false): Entry|null
    {
        $cacheTtl = $cache ? setting('entry.cacheTtl', Cache::TTL_WEEK) : 0;
        $cacheKey = $cache ? self::generateCacheKeyFromFilters($this->entryType->handle . "_one_", $filters) : '';
        $qs = $this->findOne($filters);
        if (isset($filters['_id'])) {
            $cacheKey = $cache ? self::ONE_CACHE_BY_ID . $filters['_id'] : '';
            $qs = $this->findById((string)$filters['_id']);
        }

        if (!$cache) {
            $this->clearCacheForModel();
            $entry = $qs->exec();
        } else {
            $entry = $qs->exec($cacheKey, $cacheTtl);
        }
        // Override type to get the good one
        $entry->entryType = $this->entryType;
        $entry->entry_type_id = $this->entry_type_id;

        return $entry;
    }

    /**
     *
     * Get the count according to given filters
     *
     * @param  array  $filters
     * @return int
     *
     */
    public function getCount(array $filters): int
    {
        return $this->count($filters);
    }

    /**
     *
     * Get all entries of the current type without pagination
     *
<<<<<<< HEAD
     * @param  bool   $keepTrashed
=======
     * @param  bool   $ignoreTrash
>>>>>>> 991a62d2
     * @param ?array  $filters
     * @return Collection
     * @throws DatabaseException
     *
     */
    public function all(bool $keepTrashed = true, ?array $filters = []): Collection
    {
        // Fast selection of only valid entry (not thrashed)
        if (!$keepTrashed && !in_array('trashed', $filters)) {
            // Want everything but trash
            $filters['trashed'] = false;
        }

        // According to the filters, create the cache key
        if (count($filters) === 0) {
            $cacheKey = self::ENTRY_CACHE_BY_HANDLE_ALL . $this->entryType->handle;
        } else {
            $cacheKey = self::generateCacheKeyFromFilters($this->entryType->handle, $filters);
        }

        // Cache Time To Live value from setting or default
        $cacheTtl = setting('entry.cacheTtl', Cache::TTL_WEEK);

        // Actual query!!!
        $result = $this->find($filters)->exec($cacheKey, $cacheTtl);
        return new Collection($result);
    }

    /**
     *
     * Count entries for the current entry type
     *  (according to the __construct method)
     *
     * @param  bool  $ignoreTrash
     * @return int
     */
    public function countEntries(bool $ignoreTrash = false): int
    {
        $filters = [];
        if ($ignoreTrash) {
            $filters['trashed'] = false;
        }
        return $this->count($filters);
    }

    /**
     *
     * Create an entry
     *  The extra data can contains:
     *      - parent default null
     *      - authors default User::currentUser
     *      - categories default empty Collection
     *      - content default empty Collection
     *
     * @param  bool              $isHomepage
     * @param  string            $locale
     * @param  string            $title
     * @param  string            $template
     * @param  string|null       $slug
     * @param  array|Collection  $extraData
     * @param  bool              $throwErrors
     * @return array|Entry|Collection|null
     * @throws ACLException
     * @throws DatabaseException
     * @throws EntryException
     * @throws FilesystemException
     * @throws JsonException
     * @throws PermissionException
     * @throws SodiumException
     *
     */
    public function create(bool $isHomepage, string $locale, string $title, string $template, ?string $slug = null, array|Collection $extraData = [], bool $throwErrors = true): array|Entry|Collection|null
    {
        $this->hasPermissions();

        $data = new Collection([
            'locale' => $locale,
            'title' => $title,
            'template' => $template,
            'slug' => $slug
        ]);

        // Add the optional data to the creation
        if ($extraData) {
            $data->pushSpreadKeyValue(...$extraData);
        }

        $siteId = $data->get('site_id', Sail::siteId());

        $entryOrErrors = $this->createWithoutPermission($data, $throwErrors);

        if ($isHomepage && $entryOrErrors instanceof Entry) {
            $entryOrErrors->setAsHomepage($siteId, $locale);
        }

        return $entryOrErrors;
    }

    /**
     *
     * Update an entry with a given entry id or entry instance
     *
     * @param  Entry|string      $entry  or id
     * @param  array|Collection  $data
     * @param  bool              $throwErrors
<<<<<<< HEAD
     * @param  bool              $bypassValidation
=======
     * @param  bool              $bypassContentValidation
>>>>>>> 991a62d2
     * @return Collection
     * @throws ACLException
     * @throws DatabaseException
     * @throws EntryException
     * @throws FilesystemException
     * @throws JsonException
     * @throws PermissionException
     * @throws SodiumException
     *
     */
    public function updateById(Entry|string $entry, array|Collection $data, bool $throwErrors = true, bool $bypassValidation = false): Collection
    {
        $this->hasPermissions();

        $entryId = $entry->_id ?? '';
        if (!$entry instanceof Entry) {
            $entryId = (string)$entry;
            $entry = $this->findById($entryId)->exec();
        }
        if (is_array($data)) {
            $data = new Collection($data);
        }

        if (!$entry) {
            throw new EntryException(sprintf(self::DOES_NOT_EXISTS[0], $entryId), self::DOES_NOT_EXISTS[1]);
        }

        $updateErrors = $this->updateWithoutPermission($entry, $data, $throwErrors, $bypassValidation);

        if ($updateErrors->length <= 0) {
            $this->handleHomepageUpdate($entry, $data);
        }

        return $updateErrors;
    }

    /**
     *
     * Update entries url according to an url prefix (normally comes from entry type)
     *
     * @param  LocaleField  $urlPrefix
     * @return void
     * @throws DatabaseException
     *
     */
    public function updateEntriesUrl(LocaleField $urlPrefix): void
    {
        $entries = $this->all();

        $writes = [];
        foreach ($entries as $entry) {
            $writes[] = [
                'updateOne' => [
                    ['_id' => $entry->_id],
                    ['$set' => ['url' => Entry::getRelativeUrl($urlPrefix, $entry->slug, $entry->locale)]]
                ]
            ];
        }

        if (count($writes)) {
            // Bulk write everything, performance++
            $this->bulkWrite($writes);
        }
    }

    /**
     *
     * Update all content keys with a new given key
     *
     * @param  string  $key
     * @param  string  $newKey
     * @return true
     * @throws DatabaseException
     * @throws EntryException
     * @throws JsonException
     *
     */
    public function updateAllContentKey(string $key, string $newKey): bool
    {
        $entries = $this->all();

        $updates = [];
        $entries->each(function ($k, $entry) use (&$updates, $key, $newKey)
        {
            $newContent = Collection::init();
            $entry->content->each(function ($currentKey, $content) use (&$newContent, $key, $newKey)
            {
                if ($currentKey == $key) {
                    $currentKey = $newKey;
                }
                $newContent->pushKeyValue($currentKey, $content);
            });

            $updates[] = [
                'updateOne' => [
                    ['_id' => $entry->_id],
                    ['$set' => ['content' => $newContent->unwrap()]]
                ]
            ];
        });

        if (count($updates)) {
            try {
                $this->bulkWrite($updates);
            } catch (Exception $exception) {
                $errorMsg = sprintf(self::DATABASE_ERROR[0], "bulk update content") . PHP_EOL . $exception->getMessage();
                throw new EntryException($errorMsg, self::DATABASE_ERROR[1]);
            }
        }
        return true;
    }

    /**
     *
     * Create an entry version then an entry publication
     *
     * @param  string       $entryId
     * @param  int          $publicationDate
     * @param  int          $expirationDate
     * @param  string|null  $siteId
     * @return string
     * @throws ACLException
     * @throws DatabaseException
     * @throws EntryException
     * @throws FilesystemException
     * @throws JsonException
     * @throws PermissionException
     * @throws SodiumException
     *
     */
    public function publish(string $entryId, int $publicationDate, int $expirationDate, string $siteId = null): string
    {
        $author = User::$currentUser ?? User::anonymousUser();

        if (!$siteId) {
            $siteId = Sail::siteId();
        }

        $entryVersionModel = new EntryVersion();
        $lastVersion = $entryVersionModel->getLastVersionByEntryId($entryId);

        // It is almost impossible that an entry has no version, but just to be sure
        if (!$lastVersion) {
            $entry = $this->findById($entryId)->exec();
            $simplifiedEntry = $entry->simplify(null, false);
            $simplifiedEntry['content'] = $entry->content;
            $entryVersionID = (new EntryVersion)->create($author, $simplifiedEntry);

            $lastVersion = $entryVersionModel->getLastVersionByEntryId($entryId);
        }

        $entryVersionID = !isset($entryVersionID) ? $lastVersion->_id : $entryVersionID;
        $entryUrl = $lastVersion->entry->get('url');
        $entryParent = (new EntryParent())->castTo($lastVersion->entry->get('parent'));

        // Must override entryUrl if it's the homepage
        $currentHomepage = self::getHomepage($siteId, $lastVersion->entry->get('locale'));
        if ($currentHomepage->{self::HOMEPAGE_CONFIG_ENTRY_KEY} === $entryId) {
            $entryLocale = $lastVersion->entry->get('locale');
            $entryUrl = "";
            if ($entryLocale !== Locale::default()) {
                $entryUrl = $entryLocale . "/";
            }
        } else {
            $parentUrl = $this->getRecursiveParentUrls($currentHomepage, $entryParent);
            $entryUrl = $parentUrl ? $parentUrl . "/" . $entryUrl : $entryUrl;
        }

        return (new EntryPublication())->create($author, $entryId, $siteId, $entryUrl, (string)$entryVersionID, $publicationDate, $expirationDate);
    }

    /**
     *
     * Remove all entry publication to unpublish
     *
     * @param  string  $entryId
     * @return bool
     * @throws ACLException
     * @throws DatabaseException
     * @throws EntryException
     * @throws PermissionException
     *
     */
    public function unpublish(string $entryId): bool
    {
        return (new EntryPublication())->deleteAllByEntryId($entryId);
    }

    /**
     *
     * Delete an entry in soft mode or definitively
     *
     * @param  string|ObjectId  $entryId
     * @param  bool             $soft
     * @return bool
     * @throws ACLException
     * @throws DatabaseException
     * @throws EntryException
     * @throws FilesystemException
     * @throws JsonException
     * @throws PermissionException
     * @throws SodiumException
     *
     */
    public function delete(string|ObjectId $entryId, bool $soft = true): bool
    {
        $this->hasPermissions();

        $entry = $this->findById($entryId)->exec();
        if (!$entry) {
            throw new EntryException(sprintf(self::DOES_NOT_EXISTS[0], $entryId), self::DOES_NOT_EXISTS[1]);
        }

        if ($soft) {
            $result = $this->softDelete($entry);
        } else {
            $result = $this->hardDelete($entryId);
        }

        // Update homepage if needed
        if ($result) {
            $currentHomepages = Entry::getHomepage($entry->site_id);
            $currentHomepage = $currentHomepages->{$entry->locale} ?? false;
            if ($currentHomepage && $currentHomepage->{self::HOMEPAGE_CONFIG_ENTRY_KEY} === (string)$entryId) {
                $this->emptyHomepage($entry->site_id, $entry->locale, $currentHomepages);
            }
        }

        return $result;
    }

    /**
     *
     * Get schema from entryLayout
     *
     * @param  bool  $silent
     * @param  bool  $simplified
     * @return Collection
     * @throws ACLException
     * @throws DatabaseException
     * @throws EntryException
     * @throws PermissionException
     *
     */
    public function getSchema(bool $silent = false, bool $simplified = false): Collection
    {
        $entryLayout = $this->getEntryLayout();

        // Handling error
        $errorMessage = sprintf(EntryLayout::DOES_NOT_EXISTS, $this->entryType->entry_layout_id);
        if ($this->entryType->handle === EntryType::DEFAULT_HANDLE) {
            $errorMessage .= PHP_EOL . "Check your configuration value for entry/defaultType/entryLayoutId.";
        }

        if (!$entryLayout && !$silent) {
            throw new EntryException($errorMessage);
        } else {
            if (!$entryLayout) {
                Log::error($errorMessage, ['entry' => $this]);
            }
        }

        if ($simplified) {
            return $entryLayout ? $entryLayout->simplifySchema() : Collection::init();
        }

        $result = $entryLayout ? $entryLayout->schema : Collection::init();

        if (is_array($result)) {
            $result = new Collection($result);
        }

        return $result;
    }

    /**
     *
     * Validate entry parent before saving it
     *  # TODO maybe validate is the entry is homepage before adding a parent (?)
     *
     * @param  EntryParent  $entryParent
     * @param  string       $entryLocale
     * @param  string       $entrySiteId
     * @param  string|null  $entryId
     * @return void
     * @throws ACLException
     * @throws DatabaseException
     * @throws EntryException
     * @throws PermissionException
     *
     */
    private function validateParent(EntryParent $entryParent, string $entryLocale, string $entrySiteId, ?string $entryId = null): void
    {
        $entryModel = EntryType::getEntryModelByHandle($entryParent->handle);
        $parent = $entryModel->getById($entryParent->parent_id);
        $errorContext = ["parent" => $parent, "entryId" => $entryId, "entryLocale" => $entryLocale, "entrySiteId" => $entrySiteId];

        // Test if parent exists
        if (!$parent) {
            $errorMsg = sprintf(self::DOES_NOT_EXISTS[0], $entryParent->parent_id . "(" . $entryParent->handle . ")");
            throw new EntryException($errorMsg, self::DOES_NOT_EXISTS[1]);
        }

        // Test if same locale and site
        if ($parent->locale !== $entryLocale || $parent->site_id !== $entrySiteId) {
            throw new EntryException(self::ENTRY_PARENT_INVALID[0], self::ENTRY_PARENT_INVALID[1]);
        }

        // Test if child + parent lower than self::PARENT_ENTRY_LIMIT
        $childCount = $entryId ? $this->countMaxChildren($entryParent->parent_id) : 0;
        $parentCount = $this->countParent($parent);

        if ($parentCount + $childCount >= self::PARENT_ENTRY_LIMIT) {
            if ($parentCount + $childCount > self::PARENT_ENTRY_LIMIT) {
                Log::warning("PARENT_ENTRY_LIMIT exceeded", $errorContext);
            }
            throw new EntryException(self::ENTRY_PARENT_LIMIT_REACHED[0], self::ENTRY_PARENT_LIMIT_REACHED[1]);
        }
    }

    /**
     *
     * Recursive count of children until we reach the limit
     *
     * @param  string  $entryId
     * @return int
     * @throws ACLException
     * @throws DatabaseException
     * @throws EntryException
     * @throws PermissionException
     *
     */
    public function countMaxChildren(string $entryId): int
    {
        $count = 0;
        $filters = [
            "parent.parent_id" => $entryId
        ];

        $availableTypes = EntryType::getAll();
        $availableTypes->each(function ($key, $entryType) use ($filters, &$count) {
            if ($count >= self::PARENT_ENTRY_LIMIT) {
                // The limit is reached, not useful to continue the count
                return;
            }

            /**
             * @var EntryType $entryType
             */
            $entryModel = $entryType->getEntryModel();

            $result = $entryModel->all(false, $filters);

            foreach ($result as $child) {
                if ($count === 0) {
                    $count = 1;
                }

                $currentCount = $this->countMaxChildren($child->_id);
                if ($currentCount > 0) {
                    $count += $currentCount;
                }

                if ($count >= self::PARENT_ENTRY_LIMIT) {
                    // The limit is reached, not useful to continue the count
                    break;
                }
            }
        });

        return $count;
    }

    /**
     *
     * Count parent until it reach the PARENT_ENTRY_LIMIT
     *
     * @param  Entry     $entry
     * @param  int|null  $count
     * @return int
     *
     */
    public function countParent(Entry $entry, ?int $count = null): int
    {
        if (!isset($count)) {
            $count = 0;
        }

        if ($entry->parent) {

            try {
                $entryModel = EntryType::getEntryModelByHandle($entry->parent->handle);
                $parent = $entryModel->getById($entry->parent->parent_id);
            } catch (Exception $exception) {
                Log::warning("Error when a parent is queried" . PHP_EOL, ['exception' => $exception]);

                // If there is an error with the queries return the limit, so the parent will not be added.
                return self::PARENT_ENTRY_LIMIT;
            }

            if ($parent) {
                $count += 1;

                if ($count >= self::PARENT_ENTRY_LIMIT) {
                    // Stop the recursion since the limit is reached
                    return $count;
                }

                $count = $this->countParent($parent, $count);
            }
        }

        return $count;
    }

    /**
     *
     * Validate content from the entry type layout schema
     *
     * @param  Collection  $content
     * @return Collection
     * @throws ACLException
     * @throws DatabaseException
     * @throws EntryException
     * @throws PermissionException
     */
    private function validateContent(Collection $content): Collection
    {
        $errors = Collection::init();

        $schema = null;
        if ($this->entryType->entry_layout_id) {
            $schema = $this->getSchema();
        }

        if ($content->length > 0 && !$schema) {
            throw new EntryException(self::CANNOT_VALIDATE_CONTENT[0], self::CANNOT_VALIDATE_CONTENT[1]);
        } else {
            if (!$schema) {
                $schema = Collection::init();
            }
        }

        // Validate content from schema
        $schema->each(function ($key, $modelField) use ($content, $errors)
        {
            /**
             * @var ModelField $modelField
             */
            $modelFieldContent = $content->get($key);

            // Cannot find content, it's not filled at all
            if ($modelFieldContent === null && $modelField->isRequired()) {
                $errors->pushKeyValue($key, [[InputField::FIELD_REQUIRED]]);
                return;
            } else {
                if ($modelFieldContent === null) {
                    return;
                }
            }
            $modelFieldErrors = $modelField->validateContent($modelFieldContent);

            if ($modelFieldErrors->length > 0) {
                $errors->pushKeyValue($key, $modelFieldErrors->unwrap());
            }
        });

        $content->each(function ($key, $content) use ($schema)
        {
            if (!$schema->get($key)) {
                throw new EntryException(sprintf(self::CONTENT_KEY_ERROR[0], $key), self::CONTENT_KEY_ERROR[1]);
            }
        });

        return $errors;
    }

    /**
     *
     * Handle homepage config after update
     *
     * @param  Entry       $oldEntry
     * @param  Collection  $newData
     * @return void
     * @throws DatabaseException
     * @throws FilesystemException
     * @throws JsonException
     * @throws SodiumException
     *
     */
    private function handleHomepageUpdate(Entry $oldEntry, Collection $newData): void
    {
        $newSiteId = $newData->get('site_id');
        $newLocale = $newData->get('locale');
        $homepageChange = $newData->get('is_homepage');

        $currentSiteId = $newSiteId ?? $oldEntry->site_id;
        $currentLocale = $newLocale ?? $oldEntry->locale;

        // According to the changes, update and/or remove entry from homepage.
        if (($newSiteId && $newSiteId !== $currentSiteId) || ($newLocale && $newLocale !== $currentLocale) || $homepageChange === true) {
            // Remove homepage
            $this->emptyHomepage($oldEntry->site_id, $oldEntry->locale);
            // Add homepage
            $oldEntry->setAsHomepage($currentSiteId, $currentLocale);
        } else {
            if ($homepageChange === false) {
                // Remove homepage
                $this->emptyHomepage($oldEntry->site_id, $oldEntry->locale);
            }
        }
    }

    /**
     *
     * Set the current entry has homepage
     *
     * @param  string  $siteId
     * @param  string  $locale
     * @return void
     * @throws DatabaseException
     * @throws FilesystemException
     * @throws JsonException
     * @throws SodiumException
     */
    private function setAsHomepage(string $siteId, string $locale): void
    {
        $currentConfig = self::getHomepage($siteId);
        $currentConfig->{$locale} = (object)[
            self::HOMEPAGE_CONFIG_ENTRY_KEY => (string)$this->_id,
            self::HOMEPAGE_CONFIG_ENTRY_TYPE_KEY => $this->entryType->handle
        ];

        Config::setByName(self::homepageConfigHandle($siteId), $currentConfig);
    }

    /**
     *
     * Empty the homepage for the current site
     *
     * @param  string             $siteId
     * @param  string             $locale
     * @param  object|array|null  $currentConfig
     * @return void
     * @throws DatabaseException
     * @throws FilesystemException
     * @throws JsonException
     * @throws SodiumException
     *
     */
    private function emptyHomepage(string $siteId, string $locale, object|array $currentConfig = null): void
    {
        if (!$currentConfig) {
            $currentConfig = self::getHomepage($siteId);
        }

        $currentConfig->{$locale} = null;
        Config::setByName(self::homepageConfigHandle($siteId), $currentConfig);
    }

    /**
     *
     * Create an entry
     *
<<<<<<< HEAD
     * @param  Collection  $data
     * @param  bool        $throwErrors
=======
     * @param  Collection|array  $data
     * @param  bool              $throwErrors
>>>>>>> 991a62d2
     * @return array|Entry|Collection|null
     * @throws ACLException
     * @throws DatabaseException
     * @throws EntryException
     * @throws PermissionException
     *
     */
    private function createWithoutPermission(Collection|array $data, bool $throwErrors = true): array|Entry|Collection|null
    {
        $locale = $data->get('locale');
        $title = $data->get('title');
        $template = $data->get('template');
        $slug = $data->get('slug', Text::from($title)->slug($locale)->value());
        $site_id = $data->get('site_id', Sail::siteId());
        $author = User::$currentUser ?? User::anonymousUser();
        $alternates = $data->get('alternates', []);
        $parent = $data->get('parent');
        $content = $data->get('content');
        $categories = $data->get('categories');

        if ($parent) {
            $parent = (new EntryParent())->castTo($parent);
            $this->validateParent($parent, $locale, $site_id);
        }

        // VALIDATION & PARSING
        if ($content instanceof Collection && $content->length > 0) {
            // Check if there is errors
            $errors = $this->validateContent($content);

            if ($errors->length > 0) {
                if ($throwErrors) {
                    self::throwErrorContent($errors);
                } else {
                    return $errors;
                }
            }

            $content = $content->unwrap();
        }

        // Validate locale
        $locales = Locale::getAvailableLocales();
        if (!$locales->contains($locale)) {
            $errorMsg = sprintf(self::INVALID_LOCALE[0], $locale);
            throw new EntryException($errorMsg, self::INVALID_LOCALE[1]);
        }

        // Get the validated slug
        $slug = self::getValidatedSlug($this->entryType->url_prefix, $slug, $site_id, $locale);

        $dates = Dates::init();
        $authors = Authors::init($author);

        $data = [
            'entry_type_id' => (string)$this->entryType->_id,
            'parent' => $parent,
            'site_id' => $site_id,
            'locale' => $locale,
            'alternates' => $alternates,
            'title' => $title,
            'template' => $template,
            'slug' => $slug,
            'url' => self::getRelativeUrl($this->entryType->url_prefix, $slug, $locale),
            'authors' => $authors,
            'dates' => $dates,
            'content' => $content ?? [],
            'categories' => $categories ?? []
        ];

        // Middleware call
        $mResult = Middleware::execute(MiddlewareType::ENTRY, new Data(MEntry::BeforeCreate, data: $data));

        try {
            $entryId = $this->insert($mResult->data);
        } catch (DatabaseException $exception) {
            $errorMsg = sprintf(self::DATABASE_ERROR[0], "creating") . PHP_EOL . $exception->getMessage();
            throw new EntryException($errorMsg, self::DATABASE_ERROR[1]);
        }

        $entry = $this->findById($entryId)->exec();
        // The query has the good entry type
        $entry->entryType = $this->entryType;

        // Version save with simplify entry
        $simplifiedEntry = $entry->simplify(null, false);
        $simplifiedEntry['content'] = $entry->content;
        (new EntryVersion)->create($author, $simplifiedEntry);

        // Search
        (new SailSearch())->store($entry->searchData(), $entry->_id);

        // Dispatch event
        Event::dispatch(self::EVENT_CREATE, [
            'entry' => $entry
        ]);

        return $entry;
    }

    /**
     *
     * Update an entry without permission protection
     *
     * @param  Entry       $entry
     * @param  Collection  $data
     * @param  bool        $throwErrors
<<<<<<< HEAD
     * @param  bool        $bypassValidation
=======
     * @param  bool        $bypassContentValidation
>>>>>>> 991a62d2
     * @return Collection
     * @throws ACLException
     * @throws DatabaseException
     * @throws EntryException
     * @throws PermissionException
     *
     */
    private function updateWithoutPermission(Entry $entry, Collection $data, bool $throwErrors = true, bool $bypassValidation = false): Collection
    {
        $update = [];
        $author = User::$currentUser ?? User::anonymousUser();
        $slug = $entry->slug;
        $locale = $entry->locale;
        $site_id = $entry->site_id;

        // Data format
        if (in_array('site_id', $data->keys()->unwrap())) {
            $site_id = $data->get('site_id');
        }
        if (in_array('slug', $data->keys()->unwrap())) {
            $slug = $data->get('slug');
            $update['slug'] = self::getValidatedSlug($this->entryType->url_prefix, $slug, $site_id, $locale, $entry->_id);
        }
<<<<<<< HEAD
=======
        if (in_array('alternates', $data->keys()->unwrap())) {
            $alternates = $data->get('alternates');
            $alternates->each(function ($key, $alternate)
            {
                // It's on a construction test to valid the locale
                new EntryAlternate($alternate->locale, $alternate->entry_id);
            });
        }
>>>>>>> 991a62d2

        // Validation could be bypassed when the version is applied or with an attribute in the graphql query.
        if (!$bypassValidation) {
            $locales = Locale::getAvailableLocales();

            if (in_array('alternates', $data->keys()->unwrap())) {
                $alternates = $data->get('alternates');
                $alternates->each(function ($key, $alternate) use ($locales) {
                    if (isset($alternate->locale) && !$locales->contains($alternate->locale)) {
                        $errorMsg = sprintf(Entry::INVALID_LOCALE[0], $alternate->locale);
                        throw new EntryException($errorMsg, Entry::INVALID_LOCALE[1]);
                    }
                });
            }

            if (in_array('locale', $data->keys()->unwrap())) {
                $locale = $data->get('locale');
                // Validate locale
                if (!$locales->contains($locale)) {
                    $errorMsg = sprintf(self::INVALID_LOCALE[0], $locale);
                    throw new EntryException($errorMsg, self::INVALID_LOCALE[1]);
                }
            }

            if (in_array('parent', $data->keys()->unwrap())) {
                $entryParent = (new EntryParent())->castTo($data->get('parent'));
                $this->validateParent($entryParent, $locale, $site_id, (string)$entry->_id);
            }

            if (in_array('content', $data->keys()->unwrap()) && $data->get('content')) {
                $errors = $this->validateContent($data->get('content'));

                if ($errors->length > 0) {
                    if ($throwErrors) {
                        self::throwErrorContent($errors);
                    } else {
                        return $errors;
                    }
                }
            }
        }

        $data->each(function ($key, $value) use (&$update)
        {
            if (in_array($key, ['parent', 'site_id', 'locale', 'title', 'template', 'categories', 'content', 'alternates'])) {
                $update[$key] = $value;
            }
        });

        // Automatic attributes
        $update['url'] = self::getRelativeUrl($this->entryType->url_prefix, $slug, $locale);
        $update['authors'] = Authors::updated($entry->authors, $author->_id);
        $update['dates'] = Dates::updated($entry->dates);

        // Middleware call
        $mResult = Middleware::execute(MiddlewareType::ENTRY, new Data(MEntry::BeforeUpdate, data: $update));

        try {
            $this->updateOne(['_id' => $entry->_id], [
                '$set' => $mResult->data
            ]);
        } catch (DatabaseException $exception) {
            $errorMsg = sprintf(self::DATABASE_ERROR[0], "updating") . PHP_EOL . $exception->getMessage();
            throw new EntryException($errorMsg, self::DATABASE_ERROR[1]);
        }

        // Could we avoid to get the entry ?
        $entry = $this->findById($entry->_id)->exec();
        // The query has the good entry type
        $entry->entryType = $this->entryType;

        // Version save with simplified entry
        $simplifiedEntry = $entry->simplify(null, false);
        $simplifiedEntry['content'] = $entry->content;
        $versionId = (new EntryVersion)->create($author, $simplifiedEntry);

        // Update search
        (new SailSearch())->store($entry->searchData(), $entry->_id);

        // Dispatch event
        Event::dispatch(self::EVENT_UPDATE, [
            'entry' => $entry,
            'update' => $mResult->data,
            'versionId' => $versionId
        ]);

        // Return no errors
        return Collection::init();
    }

    /**
     *
     * Put an entry in the trash
     *
     * @param  Entry  $entry
     * @return bool
     * @throws EntryException
     * @throws DatabaseException
     *
     */
    private function softDelete(Entry $entry): bool
    {
        $user = User::$currentUser ?? User::anonymousUser();

        $authors = Authors::deleted($entry->authors, $user->_id);
        $dates = Dates::deleted($entry->dates);

        try {
            $qtyUpdated = $this->updateOne(['_id' => $entry->_id], [
                '$set' => [
                    'authors' => $authors,
                    'dates' => $dates,
                    'trashed' => true
                ]
            ]);
        } catch (DatabaseException $exception) {
            $errorMsg = sprintf(self::DATABASE_ERROR[0], "soft deleting") . PHP_EOL . $exception->getMessage();
            throw new EntryException($errorMsg, self::DATABASE_ERROR[1]);
        }

        return $qtyUpdated === 1;
    }

    /**
     *
     * Delete an entry definitively
     *
     * @param  string|ObjectId  $entryId
     * @return bool
     * @throws ACLException
     * @throws DatabaseException
     * @throws EntryException
     * @throws PermissionException
     *
     */
    private function hardDelete(string|ObjectId $entryId): bool
    {
        try {
            $qtyDeleted = $this->deleteById((string)$entryId);
        } catch (DatabaseException $exception) {
            $errorMsg = sprintf(self::DATABASE_ERROR[0], "hard deleting") . PHP_EOL . $exception->getMessage();
            throw new EntryException($errorMsg, self::DATABASE_ERROR[1]);
        }

        // Must delete seo data
        try {
            (new EntrySeo())->deleteByEntryId((string)$entryId, false);
        } catch (Exception $e) {
            // Do nothing because there is no entry seo for this entry
        }

        // And publications
        (new EntryPublication())->deleteAllByEntryId((string)$entryId, false);

        // And entry versions too
        (new EntryVersion())->deleteAllByEntryId((string)$entryId);

        // And search
        (new SailSearch())->remove($entryId);

        // Dispatch event
        Event::dispatch(self::EVENT_DELETE, [
            'entryId' => (string)$entryId,
        ]);

        return $qtyDeleted === 1;
    }

    /**
     *
     * Find entry content by entry publication
     *
     * @param  string       $url
     * @param  string|null  $siteId
     * @return Entry|null
     * @throws ACLException
     * @throws CollectionException
     * @throws DatabaseException
     * @throws EntryException
     * @throws PermissionException
     *
     */
    private static function findByPublishedUrl(string $url, string $siteId = null): ?Entry
    {
        $content = null;

        if (!$siteId) {
            $siteId = Sail::siteId();
        }

        $publication = (new EntryPublication())->getPublicationByUrl($url, $siteId);

        if ($publication && PublicationDates::getStatus($publication->dates) === PublicationStatus::PUBLISHED->value) {
            $entryType = $publication->version->entry->get('entry_type');
            if (!$entryType) {
                // Add a deprecation message
                $entryTypeId = $publication->version->entry->get('entry_type_id');
            } else {
                $entryTypeId = $entryType->_id;
            }
            $entryModel = (new EntryType())->getById($entryTypeId, false)->getEntryModel();
            $entry = $entryModel->one(['_id' => $publication->entry_id]);
            $content = (new EntryVersion())->fakeVersion($entry, $publication->entry_version_id);
        }

        return $content;
    }

    /**
     *
     * Find by url from entry types
     *
     * @param  string       $url
     * @param  string|null  $previewVersion
     * @return Entry|null
     * @throws ACLException
     * @throws DatabaseException
     * @throws EntryException
     * @throws PermissionException
     * @throws CollectionException
     *
     */
    private static function findByUrlFromEntryTypes(string $url, ?string $previewVersion): ?Entry
    {
        // Load all entry types before scanning them
        $availableTypes = EntryType::getAll();
        $content = null;

        $availableTypes->each(function ($key, $value) use ($url, $previewVersion, &$content)
        {
            // Search for what collection has this url (if any)
            $entry = new Entry($value->collection_name);
            $found = $entry->count(['url' => $url, 'site_id' => Sail::siteId()]);

            if ($found > 0) {
                // Winner Winner Chicken Diner!
                $content = $entry->one(['url' => $url, 'site_id' => Sail::siteId()]);

                // URL does not exist :/
                if (!$content) {
                    $content = null;
                }

                // Page is not published but preview mode is active
                if ($content && $previewVersion) {
                    $content = (new EntryVersion())->fakeVersion($content, $previewVersion);
                    return;
                }

                // Check if publication exists
                $publication = (new EntryPublication())->getPublicationByEntryId($content->_id);
                if ($publication && $publication->version->entry->get('url') === $url) {
                    $content = (new EntryVersion())->fakeVersion($content, $publication->entry_version_id);
                }

                if ($content) {
                    return;
                }
            }
        });

        return $content;
    }

    /**
     *
     * Parse and throw the content errors
     *
     * @param  Collection  $errors
     * @return void
     * @throws EntryException
     *
     */
    private static function throwErrorContent(Collection $errors): void
    {
        $errorsStrings = [];

        $errors->each(function ($key, $errorsArray) use (&$errorsStrings)
        {
            foreach ($errorsArray as $fieldKey => $error) {
                if (is_array($error)) {
                    foreach ($error as $fieldError) {
                        $keyDisplay = $key;
                        if (!is_int($fieldKey)) {
                            $keyDisplay .= "." . $fieldKey;
                        }
                        $errorsStrings[] = rtrim($fieldError, '.') . " (" . $keyDisplay . ")";
                    }
                } else {
                    $errorsStrings[] = rtrim($error, '.') . "(" . $key . ")";
                }
            }
        });

        if (count($errorsStrings) > 0) {
            $errorMsg = self::CONTENT_ERROR[0] . implode("\t," . PHP_EOL, $errorsStrings);
            throw new EntryException($errorMsg, self::CONTENT_ERROR[1]);
        }
    }

    /**
     *
     * Homepage config handle for a given site id
     *
     * @param $siteId
     * @return string
     *
     */
    private static function homepageConfigHandle($siteId): string
    {
        return self::HOMEPAGE_CONFIG_HANDLE . "_" . $siteId;
    }

    /**
     *
     * Generate cache key from filters
     *
     * @param  string            $handle
     * @param  Collection|array  $filters
     * @return string
     *
     */
    private static function generateCacheKeyFromFilters(string $handle, Collection|array $filters): string
    {
        return self::ENTRY_FILTERED_CACHE . $handle . self::iterateIntoFilters($filters);
    }

    /**
     *
     * Iterate into filters recursively.
     *
     * @param  mixed  $iterableOrValue
     * @return string
     *
     */
    private static function iterateIntoFilters(mixed $iterableOrValue): string
    {
        $result = "";
        if (!is_array($iterableOrValue) && !$iterableOrValue instanceof Collection) {
            if ($iterableOrValue) {
                $result = "=" . str_replace(' ', '-', $iterableOrValue);
            } else {
                $result = "=null";
            }
        } else {
            foreach ($iterableOrValue as $key => $valueOrIterable) {
                $prefix = "+" . $key;
                if (!is_string($key)) {
                    $prefix = "";
                } else {
                    if (in_array($key, ['$or', '$and', '$nor'])) {
                        $prefix = "|" . $key;
                    } else {
                        if (str_starts_with($key, '$')) {
                            $prefix = ">" . $key;
                        }
                    }
                }

                $result .= $prefix . self::iterateIntoFilters($valueOrIterable);
            }
        }
        return $result;
    }
}<|MERGE_RESOLUTION|>--- conflicted
+++ resolved
@@ -94,19 +94,11 @@
     public const ENTRY_PARENT_LIMIT_REACHED = ['5009: The parent can\'t be added because the limit of parent has been reached.', 5009];
     public const ENTRY_PARENT_INVALID = ['5010: The parent locale and siteId must be the same as the target entry.', 5010];
 
-<<<<<<< HEAD
-    /* Cache  */
-    private const HOMEPAGE_CACHE = 'homepage_entry_';         // Add site id and locale at the end
-    private const ONE_CACHE_BY_ID = 'entry_';                 // Add id at the end
-    private const ENTRY_CACHE_BY_HANDLE_ALL = 'all_entry_';   // Add handle at the end
-    private const ENTRY_FILTERED_CACHE = 'entries_filtered_'; // Add result of generateFilteredCacheKey
-=======
     /* Cache */
     private const HOMEPAGE_CACHE = 'homepage_entry_';            // Add site id and locale at the end
     private const ONE_CACHE_BY_ID = 'entry_';                    // Add id at the end
     private const ENTRY_CACHE_BY_HANDLE_ALL = 'all_entry_';      // Add handle at the end
     private const ENTRY_FILTERED_CACHE = 'entries_filtered_';    // Add result of generateFilteredCacheKey
->>>>>>> 991a62d2
     private const ENTRY_CATEGORY_CACHE = 'entries_by_category_'; // Add category id
 
     private const PARENT_ENTRY_LIMIT = 2;
@@ -194,8 +186,7 @@
         }
 
         $castedAlternates = [];
-        $this->alternates->each(function ($key, $alternate) use (&$castedAlternates)
-        {
+        $this->alternates->each(function ($key, $alternate) use (&$castedAlternates) {
             if ($alternate instanceof EntryAlternate) {
                 $castedAlternates[] = $alternate->castFrom();
             } // Else it's not an Entry Alternate object, so we ignore it
@@ -333,8 +324,7 @@
 
         $schema = $this->getSchema(true);
 
-        $schema->each(function ($key, $modelField) use (&$parsedContent)
-        {
+        $schema->each(function ($key, $modelField) use (&$parsedContent) {
             /**
              * @var Field $modelField
              */
@@ -419,10 +409,10 @@
      * Parse the entry into an array for api
      *
      * @param  object|null  $currentHomepageEntry
-<<<<<<< HEAD
+     * <<<<<<< HEAD
      * @param  bool         $sendCurrent
-=======
->>>>>>> 991a62d2
+     * =======
+     * >>>>>>> 991a62d251d0f8d15dbf840e9329f676b1236c40
      * @return array
      *
      */
@@ -470,8 +460,7 @@
             'entry_type_handle' => $this->entryType->handle
         ];
         $schema = $this->getSchema(true);
-        $this->content->each(function ($key, $content) use (&$parsedContents, $schema)
-        {
+        $this->content->each(function ($key, $content) use (&$parsedContents, $schema) {
             $parsedContent = $content;
 
             /**
@@ -535,8 +524,7 @@
         if ($search) {
             $searchResults = (new SailSearch())->search($search);
             $entryIds = [];
-            $searchResults->results->each(function ($key, $searchResult) use (&$entryIds)
-            {
+            $searchResults->results->each(function ($key, $searchResult) use (&$entryIds) {
                 $entryIds[] = $searchResult->document_id;
             });
 
@@ -574,8 +562,7 @@
 
         $entries = $entryModel->all(false);
 
-        $entries->each(function ($key, $entry)
-        {
+        $entries->each(function ($key, $entry) {
             /**
              * @var Entry $entry
              */
@@ -705,8 +692,7 @@
         $allEntries = Collection::init();
         $siteId = $siteId ?? Sail::siteId();
 
-        $availableTypes->each(function ($key, $entryType) use ($categoryId, $siteId, &$allEntries)
-        {
+        $availableTypes->each(function ($key, $entryType) use ($categoryId, $siteId, &$allEntries) {
             $entry = new Entry($entryType->collection_name);
             $cacheTtl = setting('entry.cacheTtl', Cache::TTL_WEEK);
             $entries = $entry->find([
@@ -756,8 +742,7 @@
         if (!$availableTypes) {
             $availableTypes = EntryType::getAll();
         }
-        $availableTypes->each(function ($key, $value) use ($filters, &$found)
-        {
+        $availableTypes->each(function ($key, $value) use ($filters, &$found) {
             // We already find one no need to continue the search
             if ($found > 0) {
                 return;
@@ -831,8 +816,7 @@
     {
         $parsedContent = Collection::init();
 
-        $content?->each(function ($i, $toParse) use (&$parsedContent)
-        {
+        $content?->each(function ($i, $toParse) use (&$parsedContent) {
             $content = json_decode($toParse->content);
 
             if (is_array($content) || $content instanceof stdClass) {
@@ -862,8 +846,7 @@
         $entry = $this->findById($entryId)->exec();
 
         if (isset($entry->_id)) {
-            $entry->content->each(function ($key, $content) use (&$newContent)
-            {
+            $entry->content->each(function ($key, $content) use (&$newContent) {
                 $currentNewContent = $newContent->get($key);
 
                 if ($currentNewContent instanceof Collection) {
@@ -884,8 +867,7 @@
         }
 
         // Ensure that all content are arrays
-        $newContent->each(function ($key, &$content) use (&$newContent)
-        {
+        $newContent->each(function ($key, &$content) use (&$newContent) {
             if ($content instanceof stdClass) {
                 $newContent->pushKeyValue($key, (array)$content);
             }
@@ -905,8 +887,7 @@
     public static function processErrorsForGraphQL(Collection $errors): Collection
     {
         $parsedErrors = Collection::init();
-        $errors->each(function ($key, $errors) use (&$parsedErrors)
-        {
+        $errors->each(function ($key, $errors) use (&$parsedErrors) {
             $parsedErrors->push([
                 'key' => $key,
                 'errors' => $errors
@@ -966,11 +947,11 @@
      *
      * Get all entries of the current type without pagination
      *
-<<<<<<< HEAD
+     * <<<<<<< HEAD
      * @param  bool   $keepTrashed
-=======
+     * =======
      * @param  bool   $ignoreTrash
->>>>>>> 991a62d2
+     * >>>>>>> 991a62d251d0f8d15dbf840e9329f676b1236c40
      * @param ?array  $filters
      * @return Collection
      * @throws DatabaseException
@@ -1076,11 +1057,11 @@
      * @param  Entry|string      $entry  or id
      * @param  array|Collection  $data
      * @param  bool              $throwErrors
-<<<<<<< HEAD
+     *                                   <<<<<<< HEAD
      * @param  bool              $bypassValidation
-=======
+     *                                   =======
      * @param  bool              $bypassContentValidation
->>>>>>> 991a62d2
+     *                                   >>>>>>> 991a62d251d0f8d15dbf840e9329f676b1236c40
      * @return Collection
      * @throws ACLException
      * @throws DatabaseException
@@ -1163,11 +1144,9 @@
         $entries = $this->all();
 
         $updates = [];
-        $entries->each(function ($k, $entry) use (&$updates, $key, $newKey)
-        {
+        $entries->each(function ($k, $entry) use (&$updates, $key, $newKey) {
             $newContent = Collection::init();
-            $entry->content->each(function ($currentKey, $content) use (&$newContent, $key, $newKey)
-            {
+            $entry->content->each(function ($currentKey, $content) use (&$newContent, $key, $newKey) {
                 if ($currentKey == $key) {
                     $currentKey = $newKey;
                 }
@@ -1525,8 +1504,7 @@
         }
 
         // Validate content from schema
-        $schema->each(function ($key, $modelField) use ($content, $errors)
-        {
+        $schema->each(function ($key, $modelField) use ($content, $errors) {
             /**
              * @var ModelField $modelField
              */
@@ -1548,8 +1526,7 @@
             }
         });
 
-        $content->each(function ($key, $content) use ($schema)
-        {
+        $content->each(function ($key, $content) use ($schema) {
             if (!$schema->get($key)) {
                 throw new EntryException(sprintf(self::CONTENT_KEY_ERROR[0], $key), self::CONTENT_KEY_ERROR[1]);
             }
@@ -1645,13 +1622,13 @@
      *
      * Create an entry
      *
-<<<<<<< HEAD
-     * @param  Collection  $data
-     * @param  bool        $throwErrors
-=======
+     * <<<<<<< HEAD
+     * @param  Collection        $data
+     * @param  bool              $throwErrors
+     * =======
      * @param  Collection|array  $data
      * @param  bool              $throwErrors
->>>>>>> 991a62d2
+     * >>>>>>> 991a62d251d0f8d15dbf840e9329f676b1236c40
      * @return array|Entry|Collection|null
      * @throws ACLException
      * @throws DatabaseException
@@ -1759,11 +1736,11 @@
      * @param  Entry       $entry
      * @param  Collection  $data
      * @param  bool        $throwErrors
-<<<<<<< HEAD
+     * <<<<<<< HEAD
      * @param  bool        $bypassValidation
-=======
+     * =======
      * @param  bool        $bypassContentValidation
->>>>>>> 991a62d2
+     * >>>>>>> 991a62d251d0f8d15dbf840e9329f676b1236c40
      * @return Collection
      * @throws ACLException
      * @throws DatabaseException
@@ -1787,17 +1764,6 @@
             $slug = $data->get('slug');
             $update['slug'] = self::getValidatedSlug($this->entryType->url_prefix, $slug, $site_id, $locale, $entry->_id);
         }
-<<<<<<< HEAD
-=======
-        if (in_array('alternates', $data->keys()->unwrap())) {
-            $alternates = $data->get('alternates');
-            $alternates->each(function ($key, $alternate)
-            {
-                // It's on a construction test to valid the locale
-                new EntryAlternate($alternate->locale, $alternate->entry_id);
-            });
-        }
->>>>>>> 991a62d2
 
         // Validation could be bypassed when the version is applied or with an attribute in the graphql query.
         if (!$bypassValidation) {
@@ -1840,8 +1806,7 @@
             }
         }
 
-        $data->each(function ($key, $value) use (&$update)
-        {
+        $data->each(function ($key, $value) use (&$update) {
             if (in_array($key, ['parent', 'site_id', 'locale', 'title', 'template', 'categories', 'content', 'alternates'])) {
                 $update[$key] = $value;
             }
@@ -2026,8 +1991,7 @@
         $availableTypes = EntryType::getAll();
         $content = null;
 
-        $availableTypes->each(function ($key, $value) use ($url, $previewVersion, &$content)
-        {
+        $availableTypes->each(function ($key, $value) use ($url, $previewVersion, &$content) {
             // Search for what collection has this url (if any)
             $entry = new Entry($value->collection_name);
             $found = $entry->count(['url' => $url, 'site_id' => Sail::siteId()]);
@@ -2075,8 +2039,7 @@
     {
         $errorsStrings = [];
 
-        $errors->each(function ($key, $errorsArray) use (&$errorsStrings)
-        {
+        $errors->each(function ($key, $errorsArray) use (&$errorsStrings) {
             foreach ($errorsArray as $fieldKey => $error) {
                 if (is_array($error)) {
                     foreach ($error as $fieldError) {
