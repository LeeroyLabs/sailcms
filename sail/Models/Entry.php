<?php

namespace SailCMS\Models;

use Exception;
use JsonException;
use League\Flysystem\FilesystemException;
use MongoDB\BSON\ObjectId;
use SailCMS\Cache;
use SailCMS\Collection;
use SailCMS\Contracts\Validator;
use SailCMS\Database\Model;
use SailCMS\Errors\ACLException;
use SailCMS\Errors\DatabaseException;
use SailCMS\Errors\EntryException;
use SailCMS\Errors\PermissionException;
use SailCMS\Http\Request;
use SailCMS\Models\Entry\Field;
use SailCMS\Models\Entry\Field as ModelField;
use SailCMS\Sail;
use SailCMS\Text;
use SailCMS\Types\Authors;
use SailCMS\Types\Dates;
use SailCMS\Types\EntryParent;
use SailCMS\Types\EntryStatus;
use SailCMS\Types\Fields\Field as InputField;
use SailCMS\Types\Listing;
use SailCMS\Types\LocaleField;
use SailCMS\Types\Pagination;
use SailCMS\Types\QueryOptions;
use SailCMS\Types\StoringType;
use SodiumException;
use stdClass;

/**
 *
 * TODO apply cache to all entry queries
 * TODO implement populate and resolver in graphql
 *
 * @property string $entry_type_id
 * @property ?EntryParent $parent
 * @property ?string $site_id
 * @property string $locale
 * @property Collection $alternates
 * @property string $status
 * @property string $title
 * @property string $template
 * @property ?string $slug
 * @property string $url
 * @property Authors $authors
 * @property Dates $dates
 * @property Collection $categories
 * @property Collection $content
 *
 */
class Entry extends Model implements Validator
{
    protected string $collection = '';
    protected array $casting = [
        'parent' => EntryParent::class,
        'alternates' => Collection::class,
        'authors' => Authors::class,
        'dates' => Dates::class,
        'categories' => Collection::class,
        'content' => Collection::class
    ];

    protected array $validators = [
        'title' => self::class
    ];

    /* Homepage config */
    public const HOMEPAGE_CONFIG_HANDLE = 'homepage';
    public const HOMEPAGE_CONFIG_ENTRY_TYPE_KEY = 'entry_type_handle';
    public const HOMEPAGE_CONFIG_ENTRY_KEY = 'entry_id';

    /* Errors */
    public const TITLE_MISSING = '5001: You must set the entry title in your data.';
    public const STATUS_CANNOT_BE_TRASH = '5002: You cannot delete a entry this way, use the delete method instead.';
    public const CANNOT_VALIDATE_CONTENT = '5003: You cannot validate content without setting an entry layout to the type.';
    public const TEMPLATE_NOT_SET = '5004: Template property of the entry is not set.';
    public const CONTENT_KEY_ERROR = '5005: The key "%s" does not exist in the schema of the entry layout.';
    public const CONTENT_ERROR = '5006: The content has theses errors :' . PHP_EOL;
    public const DOES_NOT_EXISTS = '5007: Entry "%s" does not exist.';
    public const DATABASE_ERROR = '5008: Exception when "%s" an entry.';
    public const INVALID_FILTER_VALUE = '5009: Invalid filter value.';
    public const INVALID_FILTER_TYPE = '5010: Invalid filter type (array is not allowed).';

    /* Cache */
    private const HOMEPAGE_CACHE = 'homepage_entry_';         // Add site id and locale at the end
    private const FIND_BY_URL_CACHE = 'find_by_url_entry_';   // Add url at the end
    private const ONE_CACHE_BY_ID = 'entry_';                 // Add id at the end
    private const ENTRY_CACHE_BY_HANDLE_ALL = 'all_entry_';   // Add handle at the end
    private const ENTRY_FILTERED_CACHE = 'entries_filtered_'; // Add result of generateFilteredCacheKey

    private EntryType $entryType;
    private EntryLayout $entryLayout;
    private EntrySeo $entrySeo;

    /**
     *
     *  Get the model according to the collection
     *
     * @param string $collection
     * @param EntryType|null $entryType
     * @throws ACLException
     * @throws DatabaseException
     * @throws EntryException
     * @throws PermissionException
     *
     */
    public function __construct(string $collection = '', EntryType $entryType = null)
    {
        if (!$entryType) {
            // Get or create the default entry type
            if (!$collection) {
                $this->entryType = EntryType::getDefaultType(false, true);
            } else {
                // Get entry type by collection name
                $this->entryType = EntryType::getByCollectionName($collection);
            }
        } else {
            $this->entryType = $entryType;
        }

        $this->entry_type_id = (string)$this->entryType->_id;
        $this->collection = $this->entryType->collection_name;

        parent::__construct();
    }

    /**
     *
     * Initialize the entry
     *
     * @return void
     *
     */
    public function init(): void
    {
        $this->permissionGroup = $this->entryType->handle;
    }

    /**
     *
     * Validate fields
     *
     * @param string $key
     * @param mixed $value
     * @return void
     * @throws EntryException
     *
     */
    public static function validate(string $key, mixed $value): void
    {
        if ($key === 'title' && empty($value)) {
            throw new EntryException(self::TITLE_MISSING);
        }
    }

    /**
     *
     * Get entry layout if entry type has one
     *
     * @return EntryLayout|null
     * @throws ACLException
     * @throws DatabaseException
     * @throws PermissionException
     *
     */
    public function getEntryLayout(): ?EntryLayout
    {
        if (!isset($this->entryLayout)) {
            if (!$this->entryType->entry_layout_id) {
                return null;
            }

            $this->entryLayout = (new EntryLayout())->one([
                '_id' => $this->entryType->entry_layout_id
            ]);
        }
        return $this->entryLayout;
    }

    /**
     *
     * Get content with Model Field data
     *
     * @return Collection
     * @throws ACLException
     * @throws DatabaseException
     * @throws EntryException
     * @throws PermissionException
     *
     */
    public function getContent(): Collection
    {
        $parsedContent = Collection::init();

        $schema = $this->getSchema(true);

        $schema->each(function ($key, $modelField) use (&$parsedContent) {
            /**
             * @var Field $modelField
             */
            $content = $this->content->get($key);
            if ($modelField->storingType() === StoringType::ARRAY->value) {
                $content = json_encode($content ?? []);
            }

            $parsedContent->pushKeyValue($key, [
                'type' => $modelField->storingType(),
                'handle' => $modelField->handle,
                'content' => $content ?? '',
                'key' => $key
            ]);
        });

        return $parsedContent;
    }

    /**
     *
     * Get All SEO data for this entry
     *
     * @param bool $refresh
     * @return Collection
     * @throws ACLException
     * @throws DatabaseException
     * @throws EntryException
     * @throws PermissionException
     *
     */
    public function getSEO(bool $refresh = false): Collection
    {
        $seo = Collection::init();

        // TODO ask marc does it work as cache runtime
        if (!isset($this->entrySeo) || $refresh) {
            $this->entrySeo = (new EntrySeo())->getOrCreateByEntryId($this->_id, $this->title);
        }

        $seo->pushKeyValue('locale', $this->locale);
        $seo->pushKeyValue('url', $this->url);
        $seo->pushKeyValue('alternates', $this->alternates);

        $seo->pushSpreadKeyValue(...$this->entrySeo->simplify(true));

        return $seo;
    }

    /**
     *
     * Parse the entry into an array for api
     *
     * @param object|null $currentHomepageEntry
     * @param bool $wantSchema
     * @return array
     * @throws ACLException
     * @throws DatabaseException
     * @throws EntryException
     * @throws PermissionException
     *
     */
    public function simplify(object|null $currentHomepageEntry, bool $wantSchema = false, bool $parseContent = true): array
    {
        $schema = [];
        if ($wantSchema) {
            $entryLayout = $this->getEntryLayout();

            if ($entryLayout) {
                $schema = $entryLayout->simplifySchema();
            }
        }
        $content = $this->content;
        if ($parseContent) {
            $content = $this->getContent()->castFrom();
        }

        return [
            '_id' => $this->_id,
            'entry_type_id' => $this->entry_type_id,
            'is_homepage' => isset($currentHomepageEntry) && $this->_id === $currentHomepageEntry->{self::HOMEPAGE_CONFIG_ENTRY_KEY},
            'parent' => $this->parent ? $this->parent->castFrom() : EntryParent::init(),
            'site_id' => $this->site_id,
            'locale' => $this->locale,
            'alternates' => $this->alternates,
            'status' => $this->status,
            'title' => $this->title,
            'template' => $this->template ?? "", // Temporary because it's a new field
            'slug' => $this->slug,
            'url' => $this->url,
            'authors' => $this->authors->castFrom(),
            'dates' => $this->dates->castFrom(),
            'categories' => $this->categories->castFrom(),
            'content' => $content,
            'seo' => $this->getSEO()->castFrom(),
            'schema' => $schema
        ];
    }

    /**
     *
     * Get all entries by entry type handle
     *
     * @param string $entryTypeHandle
     * @param array|null $filters if filters is null it is default to ignore trash entries
     * @param int $page
     * @param int $limit
     * @param string $sort
     * @param int $direction
     * @return Listing
     * @throws ACLException
     * @throws DatabaseException
     * @throws EntryException
     * @throws PermissionException
     */
    public static function getList(string $entryTypeHandle, ?array $filters = null, int $page = 1, int $limit = 50, string $sort = 'title', int $direction = Model::SORT_ASC): Listing
    {
        $entryModel = EntryType::getEntryModelByHandle($entryTypeHandle);

        $offset = $page * $limit - $limit;

        // If filters is null it is default to ignore trash entries
        if ($filters === null) {
            $filters['status'] = ['$ne' => EntryStatus::TRASH->value];
        }

        // Option for pagination
        $options = QueryOptions::initWithPagination($offset, $limit);
        $options->sort = [$sort => $direction];

        // Set up cache
        $cacheKey = self::generateCacheKeyFromFilters($entryTypeHandle, $filters);
        $cacheTtl = setting('entry.cacheTtl', Cache::TTL_WEEK);

        // Actual query
        $results = $entryModel->find($filters, $options)->exec($cacheKey, $cacheTtl);

        // Data for pagination
        $count = $entryModel->count($filters);
        $total = (integer)ceil($count / $limit);

        $pagination = new Pagination($page, $total, $count);
        return new Listing($pagination, new Collection($results));
    }


    /**
     *
     * Get homepage configs
     *
     * @param string $siteId
     * @param string|null $locale
     * @return object|null
     * @throws DatabaseException
     * @throws FilesystemException
     * @throws JsonException
     * @throws SodiumException
     */
    public static function getHomepage(string $siteId, ?string $locale = null): object|null
    {
        $configHandle = self::homepageConfigHandle($siteId);

        $homepageConfig = Config::getByName($configHandle);

        if (!$homepageConfig) {
            return new stdClass();
        }

        if ($locale) {
            return $homepageConfig->config->{$locale} ?? null;
        }

        return $homepageConfig->config;
    }

    /**
     *
     * Get homepage entry !
     *
     * @param string $siteId
     * @param string $locale
     * @param bool $simplify
     * @return array|Entry|null
     * @throws ACLException
     * @throws DatabaseException
     * @throws EntryException
     * @throws FilesystemException
     * @throws JsonException
     * @throws PermissionException
     * @throws SodiumException
     *
     */
    public static function getHomepageEntry(string $siteId, string $locale, bool $simplify = false): array|Entry|null
    {
        $currentHomepageEntry = self::getHomepage($siteId, $locale);
        if (!$currentHomepageEntry || !isset($currentHomepageEntry->{self::HOMEPAGE_CONFIG_ENTRY_TYPE_KEY})) {
            return null;
        }

        $entryModel = EntryType::getEntryModelByHandle($currentHomepageEntry->{self::HOMEPAGE_CONFIG_ENTRY_TYPE_KEY}, $simplify);

        $cacheHandle = self::HOMEPAGE_CACHE . $siteId . "_" . $locale;
        $cacheTtl = setting('entry.cacheTtl', Cache::TTL_WEEK);
        $entry = $entryModel->findById($currentHomepageEntry->{self::HOMEPAGE_CONFIG_ENTRY_KEY})->exec($cacheHandle, $cacheTtl);

        if ($simplify) {
            return $entry->simplify($currentHomepageEntry);
        }

        return $entry;
    }

    /**
     *
     * Find a content by the url
     *
     * @param string $url
     * @param bool $fromRequest
     * @return Entry|array|null
     * @throws ACLException
     * @throws DatabaseException
     * @throws EntryException
     * @throws PermissionException
     */
    public static function findByURL(string $url, bool $fromRequest = true): Entry|array|null
    {
        // Load all entry types before scanning them
        $availableTypes = EntryType::getAll();
        $request = $fromRequest ? new Request() : null;
        $content = null;
        $url = ltrim($url, "/");

        $availableTypes->each(function ($key, $value) use ($url, $request, &$content) {
            // Search for what collection has this url (if any)
            $entry = new Entry($value->collection_name);
            $found = $entry->count(['url' => $url, 'site_id' => Sail::siteId()]);

            if ($found > 0) {
                // Winner Winner Chicken Diner!
                $cache_ttl = setting('entry.cacheTtl', Cache::TTL_WEEK);
                $content = $entry->findOne(['url' => $url, 'site_id' => Sail::siteId()])->exec(self::FIND_BY_URL_CACHE . $url, $cache_ttl);

                $preview = false;
                $previewVersion = false;
                if ($request) {
                    $preview = $request->get('pm', false, null);
                    $previewVersion = $request->get('pv', false, null);
                }

                // URL does not exist :/
                if (!$content) {
                    $content = null;
                }

                if (EntryStatus::from($content->status) !== EntryStatus::LIVE) {
                    // Page is not published but preview mode is active
                    if ($preview && $previewVersion) {
                        // TODO: HANDLE PREVIEW
                        //$content = null;

                    } else {
                        // Page exists but is not published
                        $content = null;
                    }
                }

                // We already have it, stop!
                if ($content !== null) {
                    return;
                }
            }
        });

        return $content;
    }

    /**
     *
     * Find entries of all types by category id
     *
     * @param string $categoryId
     * @param string|null $siteId
     * @return Collection
     * @throws ACLException
     * @throws DatabaseException
     * @throws EntryException
     * @throws PermissionException
     *
     */
    public static function findByCategoryId(string $categoryId, string $siteId = null): Collection
    {
        $availableTypes = EntryType::getAll();
        $allEntries = Collection::init();
        $siteId = $siteId ?? Sail::siteId();

        $availableTypes->each(function ($key, $entryType) use ($categoryId, $siteId, &$allEntries) {
            $entry = new Entry($entryType->collection_name);
            $entries = $entry->find([
                'categories' => ['$in' => ['_id', $categoryId]],
                'site_id' => $siteId
            ])->exec();

            $allEntries->pushSpread(...$entries);
        });

        return $allEntries;
    }

    /**
     *
     * Get a validated slug that is not already existing in the db
     *
     * @param LocaleField $urlPrefix
     * @param string $slug
     * @param string $siteId
     * @param string $locale
     * @param string|null $currentId
     * @param Collection|null $availableTypes
     * @return string
     * @throws ACLException
     * @throws DatabaseException
     * @throws EntryException
     * @throws PermissionException
     *
     */
    public static function getValidatedSlug(LocaleField $urlPrefix, string $slug, string $siteId, string $locale, ?string $currentId = null, Collection $availableTypes = null): string
    {
        // Just to be sure that the slug is ok
        $slug = Text::slugify($slug, $locale);

        // Form the url to find if it already exists
        $url = self::getRelativeUrl($urlPrefix, $slug, $locale);
        $found = 0;

        // Set the filters for the query
        $filters = ['url' => $url, 'site_id' => $siteId];
        if ($currentId) {
            $filters['_id'] = ['$ne' => new ObjectId($currentId)];
        }

        // Query only the first call
        if (!$availableTypes) {
            $availableTypes = EntryType::getAll();
        }
        $availableTypes->each(function ($key, $value) use ($filters, &$found) {
            // We already find one no need to continue the search
            if ($found > 0) {
                return;
            }
            $entry = new Entry($value->collection_name);
            $found = $entry->count($filters);
        });

        if ($found > 0) {
            $slug = self::incrementSlug($slug);
            return self::getValidatedSlug($urlPrefix, $slug, $siteId, $locale, $currentId, $availableTypes);
        }
        return $slug;
    }

    /**
     *
     * Get the relative url of the entry
     *
     * @param LocaleField $urlPrefix
     * @param string $slug
     * @param string $locale
     * @return string
     *
     */
    public static function getRelativeUrl(LocaleField $urlPrefix, string $slug, string $locale): string
    {
        $relativeUrl = "";

        $urlPrefixWithLocale = $urlPrefix->{$locale} ?? '';

        if ($urlPrefixWithLocale) {
            $relativeUrl .= $urlPrefixWithLocale . '/';
        }
        $relativeUrl .= $slug;

        return $relativeUrl;
    }

    /**
     *
     * Increment the slug when it exists in the db
     *
     * @param $slug
     * @return string
     *
     */
    public static function incrementSlug($slug): string
    {
        preg_match("/(?<base>[\w\d-]+-)(?<increment>\d+)$/", $slug, $matches);

        if (count($matches) > 0) {
            $increment = (int)$matches['increment'];
            $newSlug = $matches['base'] . ($increment + 1);
        } else {
            $newSlug = $slug . "-2";
        }

        return $newSlug;
    }

    /**
     *
     * Process content from graphQL to be able to create/update
     *
     * @param Collection|null $content
     * @return Collection
     *
     */
    public static function processContentFromGraphQL(?Collection $content): Collection
    {
        $parsedContent = Collection::init();

        $content?->each(function ($i, $toParse) use (&$parsedContent) {
            $content = json_decode($toParse->content);

            if (is_array($content) || $content instanceof stdClass) {
                $parsed = new Collection((array)$content);
            } else {
                $parsed = $toParse->content;
            }

            $parsedContent->pushKeyValue($toParse->key, $parsed);
        });

        return $parsedContent;
    }

    /**
     *
     * Combine and update content for GraphQL
     *
     * @param string $entryId
     * @param Collection $newContent
     * @return Collection
     * @throws DatabaseException
     *
     */
    public function updateContentForGraphQL(string $entryId, Collection $newContent): Collection
    {
        $entry = $this->findById($entryId)->exec();

        if (isset($entry->_id)) {
            $newContent = $newContent->merge($entry->content, true);
        }

        $newContent->each(function ($key, &$content) use (&$newContent) {
            if ($content instanceof stdClass) {
                $newContent->pushKeyValue($key, (array)$content);
            }
        });

        return $newContent;
    }

    /**
     *
     * Process errors for GraphQL
     *
     * @param Collection $errors
     * @return Collection
     *
     */
    public static function processErrorsForGraphQL(Collection $errors): Collection
    {
        $parsedErrors = Collection::init();
        $errors->each(function ($key, $errors) use (&$parsedErrors) {
            $parsedErrors->push([
                'key' => $key,
                'errors' => $errors
            ]);
        });

        return $parsedErrors;
    }

    /**
     *
     * Get an entry with filters
     *
     * @param array $filters
     * @return Entry|null
     * @throws DatabaseException
     *
     */
    public function one(array $filters): Entry|null
    {
        if (isset($filters['_id'])) {
            $cache_ttl = setting('entry.cacheTtl', Cache::TTL_WEEK);
            return $this->findById($filters['_id'])->exec(self::ONE_CACHE_BY_ID . $filters['_id'], $cache_ttl);
        }

        return $this->findOne($filters)->exec();
    }

    /**
     *
     * Get the count according to given filters
     *
     * @param array $filters
     * @return int
     *
     */
    public function getCount(array $filters): int
    {
        return $this->count($filters);
    }

    /**
     *
     * Get all entries of the current type without pagination
     *
     * @param bool $ignoreTrash
     * @param ?array $filters
     * @return Collection
     * @throws DatabaseException
     *
     */
    public function all(bool $ignoreTrash = true, ?array $filters = []): Collection
    {
        // Fast selection of only valid entry (not thrashed)
        if (!$ignoreTrash && !in_array('status', $filters)) {
            // Want everything but trash
            $filters['status'] = ['$ne' => EntryStatus::TRASH->value];
        }

        // According to the filters, create the cache key
        if (count($filters) === 0) {
            $cacheKey = self::ENTRY_CACHE_BY_HANDLE_ALL . $this->entryType->handle;
        } else {
            $cacheKey = self::generateCacheKeyFromFilters($this->entryType->handle, $filters);
        }

        // Cache Time To Live value from setting or default
        $cacheTtl = setting('entry.cacheTtl', Cache::TTL_WEEK);

        // Actual query!!!
        $result = $this->find($filters)->exec($cacheKey, $cacheTtl);
        return new Collection($result);
    }

    /**
     *
     * Count entries for the current entry type
     *  (according to the __construct method)
     *
     * @param EntryStatus|string|null $status
     * @return int
     *
     */
    public function countEntries(EntryStatus|string|null $status = null): int
    {
        $filters = [];
        if ($status) {
            if ($status instanceof EntryStatus) {
                $status = $status->value;
            }

            $filters = ['status' => $status];
        }

        return $this->count($filters);
    }

    /**
     *
     * Create an entry
     *  The extra data can contains:
     *      - parent default null
     *      - authors default User::currentUser
     *      - categories default empty Collection
     *      - content default empty Collection
     *
     * @param bool $isHomepage
     * @param string $locale
     * @param EntryStatus|string $status
     * @param string $title
     * @param string $template
     * @param string|null $slug
     * @param array|Collection $extraData
     * @param bool $throwErrors
     * @return array|Entry|Collection|null
     * @throws ACLException
     * @throws DatabaseException
     * @throws EntryException
     * @throws FilesystemException
     * @throws JsonException
     * @throws PermissionException
     * @throws SodiumException
     *
     */
    public function create(bool $isHomepage, string $locale, EntryStatus|string $status, string $title, string $template, ?string $slug = null, array|Collection $extraData = [], bool $throwErrors = true): array|Entry|Collection|null
    {
        $this->hasPermissions();

        if ($status instanceof EntryStatus) {
            $status = $status->value;
        }

        $data = new Collection([
            'locale' => $locale,
            'title' => $title,
            'template' => $template,
            'status' => $status,
            'slug' => $slug
        ]);

        // Add the optional data to the creation
        if ($extraData) {
            $data->pushSpreadKeyValue(...$extraData);
        }

        $siteId = $data->get('site_id', Sail::siteId());

        $entryOrErrors = $this->createWithoutPermission($data, $throwErrors);

        if ($isHomepage && $entryOrErrors instanceof Entry) {
            $entryOrErrors->setAsHomepage($siteId, $locale);
        }

        return $entryOrErrors;
    }

    /**
     *
     * Update an entry with a given entry id or entry instance
     *
     * @param Entry|string $entry or id
     * @param array|Collection $data
     * @param bool $throwErrors
     * @param bool $bypassContentValidation
     * @return Collection
     * @throws ACLException
     * @throws DatabaseException
     * @throws EntryException
     * @throws FilesystemException
     * @throws JsonException
     * @throws PermissionException
     * @throws SodiumException
     *
     */
    public function updateById(Entry|string $entry, array|Collection $data, bool $throwErrors = true, bool $bypassContentValidation = false): Collection
    {
        $this->hasPermissions();

        $entryId = $entry->_id ?? '';
        if (!$entry instanceof Entry) {
            $entryId = (string)$entry;
            $entry = $this->findById($entryId)->exec();
        }
        if (is_array($data)) {
            $data = new Collection($data);
        }

        if (!$entry) {
            throw new EntryException(sprintf(self::DOES_NOT_EXISTS, $entryId));
        }

        $updateErrors = $this->updateWithoutPermission($entry, $data, $throwErrors, $bypassContentValidation);

        if ($updateErrors->length <= 0) {
            $this->handleHomepageUpdate($entry, $data);
        }

        return $updateErrors;
    }

    /**
     *
     * Update entries url according to an url prefix (normally comes from entry type)
     *
     * @param LocaleField $urlPrefix
     * @return void
     * @throws DatabaseException
     *
     */
    public function updateEntriesUrl(LocaleField $urlPrefix): void
    {
        $entries = $this->all();

        $writes = [];
        foreach ($entries as $entry) {
            $writes[] = [
                'updateOne' => [
                    ['_id' => $entry->_id],
                    ['$set' => ['url' => Entry::getRelativeUrl($urlPrefix, $entry->slug, $entry->locale)]]
                ]
            ];
        }

        if (count($writes)) {
            // Bulk write everything, performance++
            $this->bulkWrite($writes);
        }
    }

    /**
     *
     * Update all content keys with a new given key
     *
     * @param string $key
     * @param string $newKey
     * @return true
     * @throws DatabaseException
     * @throws EntryException
     *
     */
    public function updateAllContentKey(string $key, string $newKey): bool
    {
        $entries = $this->all();

        $updates = [];
        $entries->each(function ($k, $entry) use (&$updates, $key, $newKey) {
            $newContent = Collection::init();
            $entry->content->each(function ($currentKey, $content) use (&$newContent, $key, $newKey) {
                if ($currentKey == $key) {
                    $currentKey = $newKey;
                }
                $newContent->pushKeyValue($currentKey, $content);
            });

            $updates[] = [
                'updateOne' => [
                    ['_id' => $entry->_id],
                    ['$set' => ['content' => $newContent->unwrap()]]
                ]
            ];
        });

        if (count($updates)) {
            try {
                $this->bulkWrite($updates);
            } catch (Exception $exception) {
                throw new EntryException(sprintf(self::DATABASE_ERROR, "bulk update content") . PHP_EOL . $exception->getMessage());
            }
        }
        return true;
    }

    /**
     *
     * Delete an entry in soft mode or definitively
     *
     * @param string|ObjectId $entryId
     * @param bool $soft
     * @return bool
     * @throws ACLException
     * @throws DatabaseException
     * @throws EntryException
     * @throws FilesystemException
     * @throws JsonException
     * @throws PermissionException
     * @throws SodiumException
     */
    public function delete(string|ObjectId $entryId, bool $soft = true): bool
    {
        $this->hasPermissions();

        $entry = $this->findById($entryId)->exec();
        if (!$entry) {
            throw new EntryException(sprintf(self::DOES_NOT_EXISTS, $entryId));
        }

        if ($soft) {
            $result = $this->softDelete($entry);
        } else {
            $result = $this->hardDelete($entryId);
        }

        // Update homepage if needed
        if ($result) {
            $currentHomepages = Entry::getHomepage($entry->site_id);
            $currentHomepage = $currentHomepages->{$entry->locale} ?? false;
            if ($currentHomepage && $currentHomepage->{self::HOMEPAGE_CONFIG_ENTRY_KEY} === (string)$entryId) {
                $this->emptyHomepage($entry->site_id, $entry->locale, $currentHomepages);
            }
        }

        return $result;
    }

    /**
     *
     * Get schema from entryLayout
     *
     * @param bool $silent
     * @return Collection
     * @throws ACLException
     * @throws DatabaseException
     * @throws EntryException
     * @throws PermissionException
     *
     */
    private function getSchema(bool $silent = false): Collection
    {
        $entryLayout = $this->getEntryLayout();

        if (!$entryLayout && !$silent) {
            $errorMessage = sprintf(EntryLayout::DOES_NOT_EXISTS, $this->entryType->entry_layout_id);

            if ($this->entryType->handle === EntryType::DEFAULT_HANDLE) {
                $errorMessage .= PHP_EOL . "Check your configuration value for entry/defaultType/entryLayoutId.";
            }

            throw new EntryException($errorMessage);
        }

        $result = $entryLayout ? $entryLayout->schema : Collection::init();

        if (is_array($result)) {
            $result = new Collection($result);
        }

        return $result;
    }

    /**
     *
     * Validate that status is not thrash
     *  because the only to set it to trash is in the delete method
     *
     * @param EntryStatus|string $status
     * @return void
     * @throws EntryException
     *
     */
    private static function validateStatus(EntryStatus|string $status): void
    {
        if ($status instanceof EntryStatus) {
            $status = $status->value;
        }
        if ($status === EntryStatus::TRASH->value) {
            throw new EntryException(self::STATUS_CANNOT_BE_TRASH);
        }
    }

    /**
     *
     * Validate content from the entry type layout schema
     *
     * @param Collection $content
     * @return Collection
     * @throws ACLException
     * @throws DatabaseException
     * @throws EntryException
     * @throws PermissionException
     */
    private function validateContent(Collection $content): Collection
    {
        $errors = Collection::init();
        $schema = null;
        if ($this->entryType->entry_layout_id) {
            $schema = $this->getSchema();
        }

        if ($content->length > 0 && !$schema) {
            throw new EntryException(self::CANNOT_VALIDATE_CONTENT);
        } else {
            if (!$schema) {
                $schema = Collection::init();
            }
        }

        // Validate content from schema
        $schema->each(function ($key, $modelField) use ($content, $errors) {
            /**
             * @var ModelField $modelField
             */
            $modelFieldContent = $content->get($key);

            // Cannot find content, it's not filled at all
            if ($modelFieldContent === null && $modelField->isRequired()) {
                $errors->pushKeyValue($key, [[InputField::FIELD_REQUIRED]]);
                return;
            } else {
                if ($modelFieldContent === null) {
                    return;
                }
            }
            $modelFieldErrors = $modelField->validateContent($modelFieldContent);

            if ($modelFieldErrors->length > 0) {
                $errors->pushKeyValue($key, $modelFieldErrors->unwrap());
            }
        });

        $content->each(function ($key, $content) use ($schema) {
            if (!$schema->get($key)) {
                throw new EntryException(sprintf(self::CONTENT_KEY_ERROR, $key));
            }
        });

        return $errors;
    }

    /**
     *
     * Handle homepage config after update
     *
     * @param Entry $oldEntry
     * @param Collection $newData
     * @return void
     * @throws DatabaseException
     * @throws FilesystemException
     * @throws JsonException
     * @throws SodiumException
     *
     */
    private function handleHomepageUpdate(Entry $oldEntry, Collection $newData): void
    {
        $newSiteId = $newData->get('site_id');
        $newLocale = $newData->get('locale');
        $homepageChange = $newData->get('is_homepage');

        $currentSiteId = $newSiteId ?? $oldEntry->site_id;
        $currentLocale = $newLocale ?? $oldEntry->locale;

        // According to the changes, update and/or remove entry from homepage.
        if (($newSiteId && $newSiteId != $currentSiteId) || ($newLocale && $newLocale != $currentLocale) || $homepageChange === true) {
            // Remove homepage
            self::emptyHomepage($oldEntry->site_id, $oldEntry->locale);
            // Add homepage
            $oldEntry->setAsHomepage($currentSiteId, $currentLocale);
        } else {
            if ($homepageChange === false) {
                // Remove homepage
                self::emptyHomepage($oldEntry->site_id, $oldEntry->locale);
            }
        }
    }

    /**
     *
     * Set the current entry has homepage
     *
     * @param string $siteId
     * @param string $locale
     * @param object|null $currentConfig
     * @return void
     * @throws DatabaseException
     * @throws FilesystemException
     * @throws JsonException
     * @throws SodiumException
     */
    private function setAsHomepage(string $siteId, string $locale, object $currentConfig = null): void
    {
        if (!isset($currentConfig)) {
            $currentConfig = self::getHomepage($siteId);
        }

        $currentConfig->{$locale} = (object)[
            self::HOMEPAGE_CONFIG_ENTRY_KEY => (string)$this->_id,
            self::HOMEPAGE_CONFIG_ENTRY_TYPE_KEY => $this->entryType->handle
        ];

        Config::setByName(self::homepageConfigHandle($siteId), $currentConfig);
    }

    /**
     *
     * Empty the homepage for the current site
     *
     * @param string $siteId
     * @param string $locale
     * @param object|array|null $currentConfig
     * @return void
     * @throws DatabaseException
     * @throws FilesystemException
     * @throws JsonException
     * @throws SodiumException
     *
     */
    private function emptyHomepage(string $siteId, string $locale, object|array $currentConfig = null): void
    {
        if (!$currentConfig) {
            $currentConfig = self::getHomepage($siteId);
        }

        $currentConfig->{$locale} = null;
        Config::setByName(self::homepageConfigHandle($siteId), $currentConfig);
    }

    /**
     *
     * Create an entry
     *
     * @param Collection $data
     * @param bool $throwErrors
     * @return array|Entry|Collection|null
     * @throws ACLException
     * @throws DatabaseException
     * @throws EntryException
     * @throws PermissionException
     *
     */
    private function createWithoutPermission(Collection $data, bool $throwErrors = true): array|Entry|Collection|null
    {
        $locale = $data->get('locale');
        $status = $data->get('status', EntryStatus::INACTIVE->value);
        $title = $data->get('title');
        $template = $data->get('template');
        $slug = $data->get('slug', Text::slugify($title, $locale));
        $site_id = $data->get('site_id', Sail::siteId());
        $author = User::$currentUser;
        $alternates = new Collection($data->get('alternates', []));
        $parent = $data->get('parent');
        $content = $data->get('content');
        $categories = $data->get('categories');

        // VALIDATION & PARSING
        self::validateStatus($status);
        if ($content instanceof Collection && $content->length > 0) {
            // Check if there is errors
            $errors = $this->validateContent($content);

            if ($errors->length > 0) {
                if ($throwErrors) {
                    self::throwErrorContent($errors);
                } else {
                    return $errors;
                }
            }

            $content = $content->unwrap();
        }

        // Get the validated slug
        $slug = self::getValidatedSlug($this->entryType->url_prefix, $slug, $site_id, $locale);

        $published = false;
        if ($status === EntryStatus::LIVE->value) {
            $published = true;
        }

        $dates = Dates::init($published);
        $authors = Authors::init($author, $published);

        try {
            $entryId = $this->insert([
                'entry_type_id' => (string)$this->entryType->_id,
                'parent' => $parent,
                'site_id' => $site_id,
                'locale' => $locale,
                'alternates' => $alternates,
                'status' => $status,
                'title' => $title,
                'template' => $template,
                'slug' => $slug,
                'url' => self::getRelativeUrl($this->entryType->url_prefix, $slug, $locale),
                'authors' => $authors,
                'dates' => $dates,
                'content' => $content ?? [],
                'categories' => $categories ?? []
            ]);
        } catch (DatabaseException $exception) {
            throw new EntryException(sprintf(self::DATABASE_ERROR, 'creating') . PHP_EOL . $exception->getMessage());
        }

        $entry = $this->findById($entryId)->exec();
        // The query has the good entry type
        $entry->entryType = $this->entryType;

        (new EntryVersion)->create($author, $entry->simplify(null, false, false));

        return $entry;
    }

    /**
     *
     * Update an entry without permission protection
     *
     * @param Entry $entry
     * @param Collection $data
     * @param bool $throwErrors
     * @param bool $bypassContentValidation
     * @return Collection
     * @throws ACLException
     * @throws DatabaseException
     * @throws EntryException
     * @throws PermissionException
     *
     */
    private function updateWithoutPermission(Entry $entry, Collection $data, bool $throwErrors = true, bool $bypassContentValidation = false): Collection
    {
        $update = [];
        $author = User::$currentUser;
        $slug = $entry->slug;
        $locale = $entry->locale;
        $site_id = $entry->site_id;

        if (in_array('locale', $data->keys()->unwrap())) {
            $locale = $data->get('locale');
        }
        if (in_array('site_id', $data->keys()->unwrap())) {
            $site_id = $data->get('site_id');
        }
        if (in_array('slug', $data->keys()->unwrap())) {
            $slug = $data->get('slug');
            $update['slug'] = self::getValidatedSlug($this->entryType->url_prefix, $slug, $site_id, $locale, $entry->_id);
        }
        if (in_array('status', $data->keys()->unwrap())) {
            self::validateStatus($data->get('status'));
        }
<<<<<<< HEAD
        if (in_array('content', $data->keys()->unwrap()) && $data->get('content')) {
=======

        // We bypass content validation when we apply a version
        if (!$bypassContentValidation && in_array('content', $data->keys()->unwrap()) && $data->get('content')) {
>>>>>>> 57bcf6cb
            $errors = $this->validateContent($data->get('content'));

            if ($errors->length > 0) {
                if ($throwErrors) {
                    self::throwErrorContent($errors);
                } else {
                    return $errors;
                }
            }
        }

        $data->each(function ($key, $value) use (&$update) {
            if (in_array($key, ['parent', 'site_id', 'locale', 'status', 'title', 'template', 'categories', 'content', 'alternates'])) {
                $update[$key] = $value;
            }
        });

        // Automatic attributes
        $update['url'] = self::getRelativeUrl($this->entryType->url_prefix, $slug, $locale);
        $update['authors'] = Authors::updated($entry->authors, $author->_id);
        $update['dates'] = Dates::updated($entry->dates);

        try {
            $this->updateOne(['_id' => $entry->_id], [
                '$set' => $update
            ]);
        } catch (DatabaseException $exception) {
            throw new EntryException(sprintf(self::DATABASE_ERROR, 'updating') . PHP_EOL . $exception->getMessage());
        }

        // Could we avoid to get the entry ?
        $entry = $this->findById($entry->_id)->exec();
        // The query has the good entry type
        $entry->entryType = $this->entryType;

        (new EntryVersion)->create($author, $entry->simplify(null, false, false));

        // Return no errors
        return Collection::init();
    }

    /**
     *
     * Put an entry in the trash
     *
     * @param Entry $entry
     * @return bool
     * @throws EntryException
     *
     */
    private function softDelete(Entry $entry): bool
    {
        $authors = Authors::deleted($entry->authors, User::$currentUser->_id);
        $dates = Dates::deleted($entry->dates);

        try {
            $qtyUpdated = $this->updateOne(['_id' => $entry->_id], [
                '$set' => [
                    'authors' => $authors,
                    'dates' => $dates,
                    'status' => EntryStatus::TRASH->value
                ]
            ]);
        } catch (DatabaseException $exception) {
            throw new EntryException(sprintf(self::DATABASE_ERROR, 'soft deleting') . PHP_EOL . $exception->getMessage());
        }

        return $qtyUpdated === 1;
    }

    /**
     *
     * Delete an entry definitively
     *
     * @param string|ObjectId $entryId
     * @return bool
     * @throws EntryException
     *
     */
    private function hardDelete(string|ObjectId $entryId): bool
    {
        try {
            $qtyDeleted = $this->deleteById((string)$entryId);
        } catch (DatabaseException $exception) {
            throw new EntryException(sprintf(self::DATABASE_ERROR, 'hard deleting') . PHP_EOL . $exception->getMessage());
        }

        // Must delete seo data
        try {
            (new EntrySeo())->deleteByEntryId((string)$entryId, false);
        } catch (Exception $e) {
            // Do nothing because there is no entry seo for this entry
        }

        // And entry versions too
        (new EntryVersion)->deleteAllByEntryId((string)$entryId);

        return $qtyDeleted === 1;
    }

    /**
     *
     * Parse and throw the content errors
     *
     * @param Collection $errors
     * @return void
     * @throws EntryException
     *
     */
    private static function throwErrorContent(Collection $errors): void
    {
        $errorsStrings = [];

        $errors->each(function ($key, $errorsArray) use (&$errorsStrings) {
            foreach ($errorsArray as $fieldKey => $error) {
                if (is_array($error)) {
                    foreach ($error as $fieldError) {
                        $keyDisplay = $key;
                        if (!is_int($fieldKey)) {
                            $keyDisplay .= "." . $fieldKey;
                        }
                        $errorsStrings[] = rtrim($fieldError, '.') . " (" . $keyDisplay . ")";
                    }
                } else {
                    $errorsStrings[] = rtrim($error, '.') . "(" . $key . ")";
                }
            }
        });

        if (count($errorsStrings) > 0) {
            throw new EntryException(self::CONTENT_ERROR . implode("\t," . PHP_EOL, $errorsStrings));
        }
    }

    /**
     *
     * Homepage config handle for a given site id
     *
     * @param $siteId
     * @return string
     */
    private static function homepageConfigHandle($siteId): string
    {
        return self::HOMEPAGE_CONFIG_HANDLE . "_" . $siteId;
    }

    /**
     *
     * Generate cache key from filters
     *
     * @param string $handle
     * @param Collection|array $filters
     * @return string
     *
     */
    private static function generateCacheKeyFromFilters(string $handle, Collection|array $filters): string
    {
        return self::ENTRY_FILTERED_CACHE . $handle . self::iterateIntoFilters($filters);
    }

    /**
     *
     * Iterate into filters recursively.
     *
     * @param mixed $iterableOrValue
     * @return string
     *
     */
    private static function iterateIntoFilters(mixed $iterableOrValue): string
    {
        $result = "";
        if (!is_array($iterableOrValue) && !$iterableOrValue instanceof Collection) {
            $result = "=" . $iterableOrValue;
        } else {
            foreach ($iterableOrValue as $key => $valueOrIterable) {
                $prefix = "+" . $key;
                if (!is_string($key)) {
                    $prefix = "";
                } else {
                    if (in_array($key, ['$or', '$and', '$nor'])) {
                        $prefix = "|" . $key;
                    } else {
                        if (str_starts_with($key, '$')) {
                            $prefix = ">" . $key;
                        }
                    }
                }

                $result .= $prefix . self::iterateIntoFilters($valueOrIterable);
            }
        }
        return $result;
    }
}<|MERGE_RESOLUTION|>--- conflicted
+++ resolved
@@ -1308,13 +1308,9 @@
         if (in_array('status', $data->keys()->unwrap())) {
             self::validateStatus($data->get('status'));
         }
-<<<<<<< HEAD
-        if (in_array('content', $data->keys()->unwrap()) && $data->get('content')) {
-=======
 
         // We bypass content validation when we apply a version
         if (!$bypassContentValidation && in_array('content', $data->keys()->unwrap()) && $data->get('content')) {
->>>>>>> 57bcf6cb
             $errors = $this->validateContent($data->get('content'));
 
             if ($errors->length > 0) {
