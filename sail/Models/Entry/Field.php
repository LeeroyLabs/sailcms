<?php

namespace SailCMS\Models\Entry;

use SailCMS\Collection;
use SailCMS\Types\FieldInfo;
use SailCMS\Types\Fields\Field as InputField;
use SailCMS\Types\Fields\InputSettings;
use SailCMS\Types\LayoutField;
use SailCMS\Types\LocaleField;
use stdClass;

abstract class Field
{
    public const SEARCHABLE = false;
    public const REPEATABLE = false;

    /* Properties */
    public LocaleField $labels;
    public string $handle;
    public bool $repeater;
    public Collection $baseConfigs;
    public Collection $configs;

<<<<<<< HEAD
=======
    public string $category = 'text';
>>>>>>> bfdd56f9

    /**
     *
     * Construct with a LocaleField for labels and a Collection|Array for settings
     *  > If settings is null the default settings will be used
     *
     * @param  LocaleField            $labels
     * @param  Collection|array|null  $settings
     * @param  bool                   $repeater
     *
     */
    public function __construct(LocaleField $labels, Collection|array|null $settings = null, bool $repeater = false)
    {
        $this->handle = str_replace('\\', '-', get_class($this));
        $this->labels = $labels;
        $this->repeater = static::REPEATABLE ? $repeater : false;

        $this->defineBaseConfigs();
        $this->instantiateConfigs($labels, $settings);
    }

    /**
     *
     * Update schema attribute before save with settings
     *
     * @param  LocaleField            $labels
     * @param  Collection|array|null  $settings
     * @return void
     *
     */
    public function instantiateConfigs(LocaleField $labels, Collection|array|null $settings): void
    {
        // Parse configs according to his type
        $this->configs = Collection::init();
        $settings = !$settings ? $this->defaultSettings() : $settings;
        if (is_array($settings)) {
            $settings = new Collection($settings);
        }

        $this->baseConfigs->each(function ($key, $fieldTypeClass) use ($labels, $settings)
        {
            $currentSetting = $settings->get($key);
            $defaultSettings = $this::class::defaultSettings()->get($key);
            $currentSetting = $fieldTypeClass::validateSettings($currentSetting, $defaultSettings);

            $fieldInput = new $fieldTypeClass($labels, ...$currentSetting);
            $this->configs->pushKeyValue($key, $fieldInput);
        });
    }

    /**
     *
     *  Check if required is true in configs
     *
     * @return bool
     *
     */
    public function isRequired(): bool
    {
        $result = false;

        foreach ($this->configs as $inputField) {
            /**
             * @var InputField $inputField
             */
            if ($inputField->required) {
                $result = true;
                break;
            }
        }
        return $result;
    }

    /**
     *
     * This is the default content validation for the field
     *
     * @param  mixed  $content
     * @return Collection
     *
     */
    public function validateContent(mixed $content): Collection
    {
        $errors = new Collection();

        if (is_array($content)) {
            $content = new Collection($content);
        }

<<<<<<< HEAD
        $this->configs->each(function ($index, $fieldTypeClass) use ($content, &$errors) {
            if ($this->repeater) {
                $content->each(function ($k, $currentContent) use ($fieldTypeClass, &$errors) {
                    $this->validateInput($currentContent, $k, $fieldTypeClass, $errors);
                });
            } else {
                $this->validateInput($content, $index, $fieldTypeClass, $errors);
=======
        $this->configs->each(function ($index, $fieldTypeClass) use ($content, &$errors)
        {
            $currentContent = $content;
            if ($content instanceof Collection && !$fieldTypeClass::MULTIPLE) {
                $currentContent = $content->get($index);
            }
            $error = $fieldTypeClass->validate($currentContent);

            if ($error->length > 0) {
                $errors->pushKeyValue($index, $error);
>>>>>>> bfdd56f9
            }
        });

        $otherErrors = $this->validate($content);

        if ($otherErrors) {
            $errors->pushSpread(...$otherErrors);
        }

        return $errors;
    }

    /**
     *
     * Return a Layout Field to store in an entry layout schema
     *
     * @return LayoutField
     *
     */
    public function toLayoutField(): LayoutField
    {
        return new LayoutField($this->labels, $this->handle, $this->configs, $this->repeater);
    }

    /**
     *
     * Retrieve a field from a layout field that comes from the entry layout schema stored in the database
     *
     * @param  array|stdClass  $data
     * @return Field
     *
     */
    public static function fromLayoutField(array|stdClass $data): Field
    {
        $settings = [];
        $configsData = new Collection((array)$data->configs);

        $configsData->each(function ($key, $field) use (&$settings)
        {
            // FIX : for when and EntryLayout is from the cache.
            if (!isset($field->settings)) {
                $fieldSettings = (array)$field;
                unset($fieldSettings['labels']);
                $settings[$key] = $fieldSettings;
            } else {
                $settings[$key] = (array)$field->settings;
            }
        });

        $className = static::getClassFromHandle($data->handle);
        $labels = new LocaleField($data->labels ?? []);
        return new $className($labels, $settings, $data->repeater ?? false);
    }

    /**
     *
     * Get the class name from the FieldLayout handle
     *
     * @param  string  $handle
     * @return string
     *
     */
    public static function getClassFromHandle(string $handle): string
    {
        return str_replace('-', '\\', $handle);
    }

    /**
     *
     * Return the field info
     *
     * @return FieldInfo
     *
     */
    public static function info(): FieldInfo
    {
        $fakeLabels = new LocaleField(['en' => 'Fake', 'fr' => 'Faux']);
        $fakeInstance = new static($fakeLabels, []);

        $availableSettings = Collection::init();
        $fakeInstance->baseConfigs->each(function ($i, $inputFieldClass) use (&$availableSettings)
        {
            /**
             * @var InputField $inputFieldClass
             */
            $settings = Collection::init();
            $inputFieldClass::availableProperties()->each(function ($i, $inputSettings) use (&$settings)
            {
                /**
                 * @var InputSettings $inputSettings
                 */
                $inputSettingsList = $inputSettings->castFrom();
                $inputSettingsList['value'] = "";
                $settings->push($inputSettingsList);
            });

            $className = array_reverse(explode('\\', $inputFieldClass))[0];
            $availableSettings->push([
                'name' => $className,
                'fullname' => (string)$inputFieldClass,
                'type' => $inputFieldClass::storingType(),
                'inputKey' => $i,
                'availableSettings' => $settings->unwrap()
            ]);
        });

        $className = array_reverse(explode('\\', static::class))[0];

        return new FieldInfo(
            $className,
            static::class,
            $fakeInstance->handle,
            $fakeInstance->description(),
            $fakeInstance->category(),
            $fakeInstance->storingType(),
            static::SEARCHABLE,
            static::REPEATABLE,
            $availableSettings->unwrap()
        );
    }

    /**
     *
     * Convert the content for the save and update of the Entry
     *  can be overridden in child class to adapt according to the field content
     *
     * @param  mixed  $content
     * @return mixed
     */
    public function convert(mixed $content): mixed
    {
        return $content;
    }

    /**
     *
     * Parse the content for the Entry->getContent()
     *  can be overridden in child class to adapt according to the field content
     *
     * @param  mixed  $content
     * @return mixed
     *
     */
    public function parse(mixed $content): mixed
    {
        return $content;
    }

    /**
     *
     * Return the description of the field for the field info
     *
     * @return LocaleField
     *
     */
    abstract public function description(): LocaleField;

    /**
     *
     * Get category of field (text, select, special)
     *
     * @return string
     *
     */
    abstract public function category(): string;

    /**
     *
     * The storing type in the database
     *
     * @return string
     *
     */
    abstract public function storingType(): string;

    /**
     *
     * Must define default settings of the field
     *
     * @return Collection
     *
     */
    abstract public function defaultSettings(): Collection;

    /**
     *
     * Call validate method for an input
     *
     * @param $currentContent
     * @param $index
     * @param $fieldTypeClass
     * @param $errors
     * @return void
     *
     */
    protected function validateInput($currentContent, $index, $fieldTypeClass, &$errors)
    {
        if ($currentContent instanceof Collection) {
            $currentContent = $currentContent->get($index);
        }

        $error = $fieldTypeClass->validate($currentContent);

        if ($error->length > 0) {
            $errors->pushKeyValue($index, $error);
        }
    }

    /**
     *
     * Must define the field base schema, the input in the fields
     *
     * @return void
     *
     */
    abstract protected function defineBaseConfigs(): void;

    /**
     *
     * The extra validation for the field
     *
     * @param  Collection  $content
     * @return Collection|null
     *
     */
    abstract protected function validate(Collection $content): ?Collection;
}<|MERGE_RESOLUTION|>--- conflicted
+++ resolved
@@ -22,10 +22,7 @@
     public Collection $baseConfigs;
     public Collection $configs;
 
-<<<<<<< HEAD
-=======
     public string $category = 'text';
->>>>>>> bfdd56f9
 
     /**
      *
@@ -65,8 +62,7 @@
             $settings = new Collection($settings);
         }
 
-        $this->baseConfigs->each(function ($key, $fieldTypeClass) use ($labels, $settings)
-        {
+        $this->baseConfigs->each(function ($key, $fieldTypeClass) use ($labels, $settings) {
             $currentSetting = $settings->get($key);
             $defaultSettings = $this::class::defaultSettings()->get($key);
             $currentSetting = $fieldTypeClass::validateSettings($currentSetting, $defaultSettings);
@@ -115,7 +111,6 @@
             $content = new Collection($content);
         }
 
-<<<<<<< HEAD
         $this->configs->each(function ($index, $fieldTypeClass) use ($content, &$errors) {
             if ($this->repeater) {
                 $content->each(function ($k, $currentContent) use ($fieldTypeClass, &$errors) {
@@ -123,18 +118,6 @@
                 });
             } else {
                 $this->validateInput($content, $index, $fieldTypeClass, $errors);
-=======
-        $this->configs->each(function ($index, $fieldTypeClass) use ($content, &$errors)
-        {
-            $currentContent = $content;
-            if ($content instanceof Collection && !$fieldTypeClass::MULTIPLE) {
-                $currentContent = $content->get($index);
-            }
-            $error = $fieldTypeClass->validate($currentContent);
-
-            if ($error->length > 0) {
-                $errors->pushKeyValue($index, $error);
->>>>>>> bfdd56f9
             }
         });
 
@@ -172,8 +155,7 @@
         $settings = [];
         $configsData = new Collection((array)$data->configs);
 
-        $configsData->each(function ($key, $field) use (&$settings)
-        {
+        $configsData->each(function ($key, $field) use (&$settings) {
             // FIX : for when and EntryLayout is from the cache.
             if (!isset($field->settings)) {
                 $fieldSettings = (array)$field;
@@ -215,14 +197,12 @@
         $fakeInstance = new static($fakeLabels, []);
 
         $availableSettings = Collection::init();
-        $fakeInstance->baseConfigs->each(function ($i, $inputFieldClass) use (&$availableSettings)
-        {
+        $fakeInstance->baseConfigs->each(function ($i, $inputFieldClass) use (&$availableSettings) {
             /**
              * @var InputField $inputFieldClass
              */
             $settings = Collection::init();
-            $inputFieldClass::availableProperties()->each(function ($i, $inputSettings) use (&$settings)
-            {
+            $inputFieldClass::availableProperties()->each(function ($i, $inputSettings) use (&$settings) {
                 /**
                  * @var InputSettings $inputSettings
                  */
