--- conflicted
+++ resolved
@@ -3,24 +3,18 @@
 namespace SailCMS\Models\Entry;
 
 use SailCMS\Collection;
-<<<<<<< HEAD
 use SailCMS\Types\FieldCategory;
 use SailCMS\Types\Fields\InputHTMLField;
-=======
->>>>>>> 62ba26dd
 use SailCMS\Types\Fields\InputTextField;
 use SailCMS\Types\LocaleField;
 
 class HTMLField extends Field
 {
-<<<<<<< HEAD
-=======
     public const REPEATABLE = true;
 
     /* Errors from 6220 to 6239 */
     public const INVALID_TAGS = '6220: This string contains invalid tags';
 
->>>>>>> 62ba26dd
     /**
      *
      * Description for field info
