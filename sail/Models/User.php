--- conflicted
+++ resolved
@@ -31,9 +31,6 @@
     public function fields(bool $fetchAllFields = false): array
     {
         if ($fetchAllFields) {
-<<<<<<< HEAD
-            return ['_id', 'name', 'roles', 'email', 'status', 'avatar', 'meta', 'password'];
-=======
             return [
                 '_id',
                 'name',
@@ -46,7 +43,6 @@
                 'use2fa',
                 'temporary_token'
             ];
->>>>>>> c02d883c
         }
 
         return ['_id', 'name', 'roles', 'email', 'status', 'avatar', 'meta', 'use2fa', 'temporary_token'];
