--- conflicted
+++ resolved
@@ -27,11 +27,8 @@
 use SailCMS\GraphQL\Controllers\Emails;
 use SailCMS\GraphQL\Controllers\Entries;
 use SailCMS\GraphQL\Controllers\EntryFields;
-<<<<<<< HEAD
-=======
 use SailCMS\GraphQL\Controllers\EntryLayouts;
 use SailCMS\GraphQL\Controllers\EntryTypes;
->>>>>>> c680e8e6
 use SailCMS\GraphQL\Controllers\Groups;
 use SailCMS\GraphQL\Controllers\Misc;
 use SailCMS\GraphQL\Controllers\Navigation;
@@ -446,25 +443,6 @@
         self::addQueryResolver('entryVersions', Entries::class, 'entryVersions');
         self::addMutationResolver('applyVersion', Entries::class, 'applyVersion');
 
-<<<<<<< HEAD
-        self::addQueryResolver('entryLayout', Entries::class, 'entryLayout');
-        self::addQueryResolver('entryLayouts', Entries::class, 'entryLayouts');
-        self::addMutationResolver('createEntryLayout', Entries::class, 'createEntryLayout');
-        self::addMutationResolver('updateEntryLayoutSchema', Entries::class, 'updateEntryLayoutSchema');
-        self::addMutationResolver('updateEntryLayoutSchemaKey', Entries::class, 'updateEntryLayoutSchemaKey');
-        self::addMutationResolver('deleteEntryLayout', Entries::class, 'deleteEntryLayout');
-
-        //self::addQueryResolver('fields', Entries::class, 'fields');
-
-        # Entry Fields
-        self::addQueryResolver('entryField', EntryFields::class, 'entryField');
-        self::addQueryResolver('entryFieldById', EntryFields::class, 'entryFieldById');
-        self::addQueryResolver('entryFields', EntryFields::class, 'entryFields');
-
-
-        // Types and Resolvers
-=======
->>>>>>> c680e8e6
         self::addResolver('Entry', Entries::class, 'entryResolver');
         self::addResolver('Alternate', Entries::class, 'entryAlternateResolver');
         self::addResolver('Authors', Entries::class, 'authorsResolver');
