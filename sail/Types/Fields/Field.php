<?php

namespace SailCMS\Types\Fields;

use SailCMS\Collection;
use SailCMS\Contracts\Castable;
use SailCMS\Types\LocaleField;
use SailCMS\Types\StoringType;
use stdClass;

abstract class Field implements Castable
{
    /* Errors from 6100 to 6119 */
    public const FIELD_REQUIRED = "6100: This field is required.";

    /**
     *
     * Structure to replicate an html input
     *
     * @param  LocaleField|null  $labels
     * @param  bool              $required
     */
    public function __construct(
        public readonly ?LocaleField $labels = null,
        public readonly bool         $required = false
    )
    {
    }

    public function __toString(): string
    {
        return $this::class;
    }

    /**
     *
     * Must defined default settings
     *
     * @return Collection
     *
     */
    abstract public static function defaultSettings(): Collection;

    /**
     *
     * Must define the available properties
     *
     * @param array|null $options
     * @return Collection
     */
    abstract public static function availableProperties(?array $options = null): Collection;

    /**
     *
     * Get the type of how it's store in the database
     *
     * @return string
     */
    abstract public static function storingType(): string;

    /**
     *
     * Validate the input from a given content
     *
     * @param  mixed  $content
     * @return Collection
     *
     */
    abstract public function validate(mixed $content): Collection;

    /**
     *
     * Valid a value by Field types
     *
     * @param  string  $type
     * @param  mixed   $value
     * @return bool
     *
     */
    protected static function validByType(string $type, mixed $value): bool
    {
        return match ($type) {
            InputSettings::INPUT_TYPE_CHECKBOX => in_array($value, [true, false, "1", "0", 1, 0, "true", "false"], true),
            InputSettings::INPUT_TYPE_NUMBER => is_int((int)$value),
<<<<<<< HEAD
            InputSettings::INPUT_TYPE_OPTIONS => get_class($value) === Collection::class,
            InputSettings::INPUT_TYPE_REGEX => is_string($value),
=======
            InputSettings::INPUT_TYPE_STRING => is_string($value),
            InputSettings::INPUT_TYPE_OPTIONS => is_array($value) || $value instanceof Collection,
>>>>>>> 91d93934
            default => false
        };
    }

    /**
     *
     * Validate settings before the schema creation in an entry layout
     *
<<<<<<< HEAD
     * @param Collection|null $settings
     * @param Collection $defaultSettings
=======
     * @param  Collection|array|null  $settings
     * @param  Collection             $defaultSettings
>>>>>>> 91d93934
     * @return Collection
     *
     */
    public static function validateSettings(Collection|null $settings, Collection $defaultSettings): Collection
    {
        $validSettings = Collection::init();

        $options = $settings?->get('options', []);

        static::availableProperties((array)$options)->each(function ($key, $inputType) use ($defaultSettings, $settings, &$validSettings) {
            /**
             * @var InputSettings $inputType
             */
            $settingValue = $settings?->get($inputType->name);
            $defaultValue = $defaultSettings->get($inputType->name);

            if (isset($settingValue) && static::validByType($inputType->type, $settingValue)) {
                $validSettings->pushKeyValue($inputType->name, $settingValue);
            } else {
                $validSettings->pushKeyValue($inputType->name, $defaultValue);
            }
        });

        return $validSettings;
    }

    /**
     *
     * Get setting type from a field
     *
     * @param  string  $name
     * @param  mixed   $value
     * @return string
     *
     */
    public function getSettingType(string $name, mixed $value): string
    {
        $type = StoringType::STRING->value;
        static::availableProperties($this->options ?? null)->filter(function ($setting) use (&$type, $name, $value) {
            if ($setting->name === $name) {
                $type = match ($setting->type) {
<<<<<<< HEAD
                    InputSettings::INPUT_TYPE_NUMBER => is_float($value) ? StoringType::FLOAT->value : StoringType::INTEGER->value,
                    InputSettings::INPUT_TYPE_CHECKBOX => StoringType::BOOLEAN->value,
                    InputSettings::INPUT_TYPE_OPTIONS => StoringType::ARRAY->value,
=======
                    "number" => is_float($value) ? StoringType::FLOAT->value : StoringType::INTEGER->value,
                    "checkbox" => StoringType::BOOLEAN->value,
                    "options" => StoringType::ARRAY->value,
>>>>>>> 91d93934
                    default => StoringType::STRING->value
                };
            }
        });

        return $type;
    }

    /**
     *
     * Cast to simpler form from Field
     *
     * @return stdClass
     *
     */
    public function castFrom(): stdClass
    {
        return (object)[
            'labels' => $this->labels->castFrom(),
            'settings' => [
                'required' => $this->required
            ]
        ];
    }

    /**
     *
     * Cast to Field Child
     *
     * @param  mixed  $value
     * @return $this
     *
     */
    public function castTo(mixed $value): Field
    {
        return $this;
    }
}<|MERGE_RESOLUTION|>--- conflicted
+++ resolved
@@ -45,10 +45,10 @@
      *
      * Must define the available properties
      *
-     * @param array|null $options
      * @return Collection
+     *
      */
-    abstract public static function availableProperties(?array $options = null): Collection;
+    abstract public static function availableProperties(): Collection;
 
     /**
      *
@@ -82,13 +82,8 @@
         return match ($type) {
             InputSettings::INPUT_TYPE_CHECKBOX => in_array($value, [true, false, "1", "0", 1, 0, "true", "false"], true),
             InputSettings::INPUT_TYPE_NUMBER => is_int((int)$value),
-<<<<<<< HEAD
-            InputSettings::INPUT_TYPE_OPTIONS => get_class($value) === Collection::class,
-            InputSettings::INPUT_TYPE_REGEX => is_string($value),
-=======
             InputSettings::INPUT_TYPE_STRING => is_string($value),
             InputSettings::INPUT_TYPE_OPTIONS => is_array($value) || $value instanceof Collection,
->>>>>>> 91d93934
             default => false
         };
     }
@@ -97,23 +92,16 @@
      *
      * Validate settings before the schema creation in an entry layout
      *
-<<<<<<< HEAD
-     * @param Collection|null $settings
-     * @param Collection $defaultSettings
-=======
      * @param  Collection|array|null  $settings
      * @param  Collection             $defaultSettings
->>>>>>> 91d93934
      * @return Collection
      *
      */
-    public static function validateSettings(Collection|null $settings, Collection $defaultSettings): Collection
+    public static function validateSettings(Collection|array|null $settings, Collection $defaultSettings): Collection
     {
         $validSettings = Collection::init();
 
-        $options = $settings?->get('options', []);
-
-        static::availableProperties((array)$options)->each(function ($key, $inputType) use ($defaultSettings, $settings, &$validSettings) {
+        static::availableProperties()->each(function ($key, $inputType) use ($defaultSettings, $settings, &$validSettings) {
             /**
              * @var InputSettings $inputType
              */
@@ -142,18 +130,12 @@
     public function getSettingType(string $name, mixed $value): string
     {
         $type = StoringType::STRING->value;
-        static::availableProperties($this->options ?? null)->filter(function ($setting) use (&$type, $name, $value) {
+        static::availableProperties()->filter(function ($setting) use (&$type, $name, $value) {
             if ($setting->name === $name) {
                 $type = match ($setting->type) {
-<<<<<<< HEAD
-                    InputSettings::INPUT_TYPE_NUMBER => is_float($value) ? StoringType::FLOAT->value : StoringType::INTEGER->value,
-                    InputSettings::INPUT_TYPE_CHECKBOX => StoringType::BOOLEAN->value,
-                    InputSettings::INPUT_TYPE_OPTIONS => StoringType::ARRAY->value,
-=======
                     "number" => is_float($value) ? StoringType::FLOAT->value : StoringType::INTEGER->value,
                     "checkbox" => StoringType::BOOLEAN->value,
                     "options" => StoringType::ARRAY->value,
->>>>>>> 91d93934
                     default => StoringType::STRING->value
                 };
             }
