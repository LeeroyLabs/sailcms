<?php

namespace SailCMS\Types;

use SailCMS\Collection;
use SailCMS\Contracts\Castable;
use stdClass;

class LayoutField implements Castable
{
    /**
     *
     * Structure to save a field in an entry layout schema
     *
     */
    public function __construct(
<<<<<<< HEAD
        public readonly LocaleField $labels,
        public readonly string      $handle,
        public readonly Collection  $configs
    )
    {
=======
        public readonly ?LocaleField $labels = null,
        public readonly string $handle = '',
        public readonly Collection $configs = new Collection([])
    ) {
>>>>>>> fccc774e
    }

    public function castFrom(): stdClass
    {
        $configs = new Collection();
<<<<<<< HEAD
        $this->configs->each(function ($key, $value) use (&$configs) {
            $configs->pushKeyValue($key, $value->toDBObject());
=======
        $this->configs->each(function ($key, $value) use (&$configs)
        {
            $configs->push($value->castFrom());
>>>>>>> fccc774e
        });

        return (object)[
            'labels' => $this->labels->castFrom(),
            'handle' => $this->handle,
            'configs' => $configs->unwrap()
        ];
    }

    public function castTo(mixed $value): self
    {
        return new self($value->labels, $value->handle, $value->configs);
    }
}<|MERGE_RESOLUTION|>--- conflicted
+++ resolved
@@ -14,31 +14,19 @@
      *
      */
     public function __construct(
-<<<<<<< HEAD
-        public readonly LocaleField $labels,
-        public readonly string      $handle,
-        public readonly Collection  $configs
+        public readonly ?LocaleField $labels = null,
+        public readonly string       $handle = '',
+        public readonly Collection   $configs = new Collection([])
     )
     {
-=======
-        public readonly ?LocaleField $labels = null,
-        public readonly string $handle = '',
-        public readonly Collection $configs = new Collection([])
-    ) {
->>>>>>> fccc774e
     }
 
     public function castFrom(): stdClass
     {
         $configs = new Collection();
-<<<<<<< HEAD
+
         $this->configs->each(function ($key, $value) use (&$configs) {
-            $configs->pushKeyValue($key, $value->toDBObject());
-=======
-        $this->configs->each(function ($key, $value) use (&$configs)
-        {
             $configs->push($value->castFrom());
->>>>>>> fccc774e
         });
 
         return (object)[
