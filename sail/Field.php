<?php

namespace SailCMS;

use SailCMS\Models\Entry\Field as ModelField;

/**
 * Field utilities
 *
 * LIST of potential FIELDS
 *
 * abstract Field                                   => Errors 6100 to 6119
 * TextField // option uppercase                    => Errors 6120 to 6139
 * NumberField // option float + negative number    => Errors 6140 to 6159
 * DateField
 * DateTimeField
<<<<<<< HEAD
 * EmailField
 * HtmlField                                        => Errors 6220 to 6239
=======
 * EmailField                                       => Errors 6240 to 6259
 * HtmlField
>>>>>>> aa51e81f
 * UrlField
 *
 * SelectField // search...                         => Errors 6180 to 6199
 * SelectMultipleField // search...                 => Errors 6200 to 6219
 *
 * AssetField
 * EntryField                                       => Errors 6160 to 6179
 * EntryListField
 * CategoryField // to talk about
 *
 */
class Field
{
    private static Collection $registered;

    public static function init(): void
    {
        $fieldList = Collection::init();
        $fields = new Collection(glob(__DIR__ . '/Models/Entry/*.php'));

        $fields->each(function ($key, $file) use ($fieldList) {
            $name = substr(basename($file), 0, -4);

            if ($name != "Field" && !str_starts_with($name, "_")) {
                /**
                 * @var ModelField $class
                 */
                $class = 'SailCMS\\Models\\Entry\\' . $name;
                $fieldList->push($class::info());
            }
        });

        self::$registered = $fieldList;
    }

    public static function loadCustom(Collection $customFields): void
    {
        self::$registered->pushSpread(...$customFields->unwrap());
    }

    /**
     *
     * Get available fields
     *
     * @return Collection
     *
     */
    public static function getAvailableFields(): Collection
    {
        if (!isset(self::$registered)) {
            self::init();
        }
        return self::$registered;
    }
}<|MERGE_RESOLUTION|>--- conflicted
+++ resolved
@@ -14,13 +14,8 @@
  * NumberField // option float + negative number    => Errors 6140 to 6159
  * DateField
  * DateTimeField
-<<<<<<< HEAD
- * EmailField
+ * EmailField                                       => Errors 6240 to 6259
  * HtmlField                                        => Errors 6220 to 6239
-=======
- * EmailField                                       => Errors 6240 to 6259
- * HtmlField
->>>>>>> aa51e81f
  * UrlField
  *
  * SelectField // search...                         => Errors 6180 to 6199
