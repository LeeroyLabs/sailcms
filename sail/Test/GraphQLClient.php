--- conflicted
+++ resolved
@@ -56,14 +56,8 @@
 
         $json = json_decode($data, false, 512, JSON_THROW_ON_ERROR);
 
-<<<<<<< HEAD
-        // Handle SailCMS thrown Errors
-        if (!isset($json->data)) {
-            return new GraphQLResponse('failed', "SailCMS Error thrown, check data", (object)$json->errors);
-=======
         if (isset($json->errors)) {
             throw new GraphqlException('An Error Occurred: ' . $json->errors[0]->message);
->>>>>>> c3be074e
         }
 
         return new GraphQLResponse('ok', '', $json->data);
