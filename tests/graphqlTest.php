<?php

use SailCMS\Sail;
use SailCMS\Test\GraphQLClient;

beforeEach(function () {
    Sail::setupForTests(__DIR__);

    $graphqlUrl = env('GRAPHQL_URL');
    if ($graphqlUrl) {
        $this->client = new GraphQLClient($graphqlUrl);

        $authTmpResponse = $this->client->run('
            query ($email: String!, $password: String!){
                authenticate(email: $email, password: $password) {
                    message
                }
            }
        ', ['email' => 'philippe@leeroy.ca', 'password' => 'Hell0W0rld!']);

        $tmpToken = $authTmpResponse->data->authenticate->message;

        $authResponse = $this->client->run('
            query ($token: String!) {
                verifyAuthenticationToken(token: $token) {
                    auth_token
                    _id
                }
            }
        ', ['token' => $tmpToken]);

        $_ENV['test-token'] = $authResponse->data->verifyAuthenticationToken->auth_token;
    }
});

// TODO maybe Must create a page instead of getting the first one...

test('Get a page and modify his SEO', function () {
    if (isset($_ENV['test-token'])) {
        $entryResponse = $this->client->run('
            query { 
                entries(entry_type_handle: "page") {
                    list {
                        _id
                    }
                }
            }
        ', [], $_ENV['test-token']);

        $id = $entryResponse->data->entries->list[0]->_id;

        $response = $this->client->run('
            mutation {
                updateEntrySeo(
                    entry_id: "' . $id . '"
                    title: "Another page seo"
                    description: "This is a description"
                    keywords: "Sail, CMS"
                    robots: true
                    sitemap: true
                            social_metas: [
                        {handle: "facebook", content: [
                            {name: "app_id", content: "fake-id-0123456"},
                            {name: "type", content: "article"},
                        ]},
                        {handle: "twitter", content: [
                            {name: "card", content: "summary"},
                            {name: "image", content: "fake-path"},
                            {name: "image:alt", content: "Fake image"},
                        ]}
                    ]
                )
            }
        ', [], $_ENV['test-token']);

        if ($response->status === 'ok' && $response->data->updateEntrySeo) {
            $checkResponse = $this->client->run('
                query {
                    entry(entry_type_handle: "page", id: "' . $id . '") {
                        seo {
                            title
                            description
                            keywords
                            robots
                            sitemap
                            social_metas {
                                handle
                                content {
                                    name
                                    content
                                }
                            }
                        }
                    }
                }
            ', [], $_ENV['test-token']);

            $entrySeo = $checkResponse->data->entry->seo;

            expect($entrySeo->title)->toBe("Another page seo")
                ->and($entrySeo->description)->toBe("This is a description")
                ->and($entrySeo->keywords)->toBe("Sail, CMS")
                ->and($entrySeo->robots)->toBeTrue()
                ->and($entrySeo->sitemap)->toBeTrue()
                ->and($entrySeo->social_metas[0]->handle)->toBe('facebook')
                ->and($entrySeo->social_metas[0]->content[0]->content)->toBe('Another page seo')
                ->and($entrySeo->social_metas[0]->content[3]->name)->toBe('app_id')
                ->and($entrySeo->social_metas[0]->content[4]->content)->toBe('article')
                ->and($entrySeo->social_metas[1]->content[1]->content)->toBe('This is a description')
                ->and($entrySeo->social_metas[1]->handle)->toBe('twitter')
                ->and($entrySeo->social_metas[1]->content[3]->name)->toBe('card')
                ->and($entrySeo->social_metas[1]->content[4]->content)->toBe('Fake image');
        } else {
            expect(true)->toBe(false);
        }
    }
})->group('graphql');

<<<<<<< HEAD
test('Create layout, entry type & entry', function () {
    if (isset($_ENV['test-token'])) {
        $newEntryLayout = $this->client->run('
            mutation createLayout {
                createEntryLayout(
                    titles: { fr: "Test des champs graphql", en: "Field tests graphql" }
                    schema: [
                        {
                            labels: { en: "Text", fr: "Texte" }
                            key: "text"
                            handle: "SailCMS-Models-Entry-TextField"
                            inputSettings: [
                                  {
                                        settings: [
                                            { name: "required", value: "1", type: boolean }
                                            { name: "maxLength", value: "10", type: integer }
                                            { name: "minLength", value: "5", type: integer }
                                        ]
                                 }
                            ]
                        }
                        {
                            labels: { en: "Integer", fr: "Entier" }
                            key: "integer"
                            handle: "SailCMS-Models-Entry-NumberField"
                            inputSettings: [
                                {
                                    settings: [
                                        { name: "min", value: "-1", type: integer }
                                        { name: "max", value: "11", type: integer }
                                    ]
                                }
                            ]
                        }
                        {
                            labels: { en: "Float", fr: "Flottant" }
                            key: "float"
                            handle: "SailCMS-Models-Entry-NumberField"
                            inputSettings: [
                                {
                                    settings: [
                                        { name: "required", value: "true", type: boolean }
                                        { name: "min", value: "0.03", type: float }
                                    ]
                                }
                            ]
                        }
                        {
                            labels: { en: "Description", fr: "Description" }
                            key: "desc"
                            handle: "SailCMS-Models-Entry-TextField"
                            inputSettings: []
                        }
                        {
                            labels: { en: "Wysiwyg content", fr: "Contenu Wysiwyg" }
                            key: "wysiwyg"
                            handle: "SailCMS-Models-Entry-HTMLField"
                            inputSettings: []
                        }
                        {
                            labels: { en: "Select", fr: "Selection" }
                            key: "select"
                            handle: "SailCMS-Models-Entry-SelectField"
                            inputSettings: [
                                { 
                                    settings: [
                                        {name: "required", value: "true", type: boolean}
                                        {name: "options", options: [
                                            {
                                                label: "Big test"
                                                value: "test"
                                            },
                                            {
                                                label: "The real big test"
                                                value: "test2"
                                            }
                                        ], type: array}
                                    ] 
                                }
                            ]
                        }
                        {
                            labels: { en: "Email", fr: "Courriel" }
                            key: "email"
                            handle: "SailCMS-Models-Entry-EmailField"
                            inputSettings: [
                                {
                                    settings: [
                                        { name: "required", value: "true", type: boolean }
                                    ]
                                }
                            ]
                        }
                    ]
                    ) {
=======
test('Get a entry', function () {
    $entryResponse = $this->client->run('
        query { 
            entries(entry_type_handle: "page", page: 1, limit: 1) {
                list {
>>>>>>> d3c40d14
                    _id
                    entry_type_id
                    parent {
                        handle
                        parent_id
                    }
                    site_id
                    locale
                    alternates {
                        locale
                        entry_id
                    }
                    is_homepage
                    trashed
                    title
                    template
                    slug
                    url
                    authors {
                        created_by
                        updated_by
                        deleted_by
                    }
                    dates {
                        created
                        updated
                        deleted
                    }
                    categories
                    content {
                        key
                        content
                        handle
                        type
                    }
                    schema {
                        key
                        fieldConfigs {
                            labels {
                                en
                                fr
                            }
                            handle
                            inputSettings {
                                inputKey
                                settings {
                                    name
                                    value
                                    choices
                                    type
                                }
                            }
                        }
                    }
                    seo {
                        entry_seo_id
                        title
                        alternates {
                            locale
                            entry_id
                        }
                        url
                        locale
                        description
                        keywords
                        robots
                        sitemap
                        default_image
                        social_metas {
                            handle
                            content {
                                name
                                content
                            }
                        }
<<<<<<< HEAD
                        {
                            key: "select"
                            content: "test"
                        }
                    ]
                ) {
                    errors {
                        key
                        errors
                    }
                }
            }
        ', [], $_ENV['test-token']);

        try {
            expect($newEntryLayout->status)->toBe('ok');
            expect($newEntryType->status)->toBe('ok');
            expect($newEntry->status)->toBe('ok');
        } catch (Exception $exception) {
            //print_r($exception->getMessage());
            expect(true)->toBe(false);
=======
                    }
                }
            }
>>>>>>> d3c40d14
        }
    ', [], $_ENV['test-token']);
    expect($entryResponse->data->entries->list[0])->not()->toBeNull();

})->group('graphql');<|MERGE_RESOLUTION|>--- conflicted
+++ resolved
@@ -116,7 +116,6 @@
     }
 })->group('graphql');
 
-<<<<<<< HEAD
 test('Create layout, entry type & entry', function () {
     if (isset($_ENV['test-token'])) {
         $newEntryLayout = $this->client->run('
@@ -212,13 +211,149 @@
                         }
                     ]
                     ) {
-=======
+                    _id
+                }
+            }
+        ', [], $_ENV['test-token']);
+
+        $newEntryType = $this->client->run('
+            mutation {
+                createEntryType(
+                    handle: "tests-graphql"
+                    title: "Tests graphql"
+                    url_prefix: {
+                        en: "graphql-tests"
+                        fr: "tests-graphql"
+                    }
+                    entry_layout_id: "'. $newEntryLayout->data->createEntryLayout->_id .'"
+                ) {
+                    _id
+                    title
+                    handle
+                    url_prefix {
+                        fr
+                        en
+                    }
+                    entry_layout_id
+                }
+            }
+        ', [], $_ENV['test-token']);
+
+        $newEntry = $this->client->run('
+            mutation {
+                createEntry(
+                    entry_type_handle: "tests-graphql"
+                    locale: "en"
+                    is_homepage: false
+                    status: live
+                    title: "It just works"
+                    template: ""
+                    slug: "it-just-works"
+                    content: [
+                        {
+                            key: "float"
+                            content: "1.04"
+                        }
+                        {
+                            key: "text"
+                            content: "Not empty"
+                        }
+                        {
+                            key: "desc"
+                            content: "This text contains line returns and must keep it through all the process"
+                        }
+                        {
+                            key: "wysiwyg"
+                            content: "<p><strong>Test</strong></p>"
+                        }
+                        {
+                            key: "email"
+                            content: "testleeroy@leeroy.ca"
+                        }
+                        {
+                            key: "select"
+                            content: "test"
+                        }
+                    ]
+                ) {
+                    errors {
+                        key
+                        errors
+                    }
+                }
+            }
+        ', [], $_ENV['test-token']);
+
+        try {
+            expect($newEntryLayout->status)->toBe('ok');
+            expect($newEntryType->status)->toBe('ok');
+            expect($newEntry->status)->toBe('ok');
+        } catch (Exception $exception) {
+            //print_r($exception->getMessage());
+            expect(true)->toBe(false);
+        }
+    }
+})->group('graphql');
+
+test('Delete layout, entry type & entry', function () {
+    if (isset($_ENV['test-token'])) {
+        $entryType = $this->client->run('
+            {
+                entryType(handle: "tests-graphql") {
+                    _id
+                    handle
+                    entry_layout_id
+                }
+            }
+        ', [], $_ENV['test-token']);
+        $entryType = $entryType->data->entryType;
+
+        $entry = $this->client->run('
+            {
+                entries(
+                    entry_type_handle: "tests-graphql"
+                ) {
+                    list {
+                        _id
+                    }
+                }
+            }
+        ', [], $_ENV['test-token']);
+
+        $deleteEntry = $this->client->run('
+            mutation {
+                deleteEntry(entry_type_handle: "tests-graphql", id: "'. $entry->data->entries->list[0]->_id .'", soft: false)
+            }
+        ', [], $_ENV['test-token']);
+
+        $deleteEntryType = $this->client->run('
+            mutation {
+                deleteEntryType(id: "'. $entryType->_id .'")
+            }
+        ', [], $_ENV['test-token']);
+
+        $deleteEntryLayout = $this->client->run('
+            mutation {
+                deleteEntryLayout(id: "'. $entryType->entry_layout_id .'", soft: false)
+            }
+        ', [], $_ENV['test-token']);
+
+        try {
+            expect($deleteEntry->status)->toBe('ok');
+            expect($deleteEntryLayout->status)->toBe('ok');
+            expect($deleteEntryType->status)->toBe('ok');
+        } catch (Exception $exception) {
+            print_r($exception);
+            expect(true)->toBe(false);
+        }
+    }
+})->group('graphql');
+
 test('Get a entry', function () {
     $entryResponse = $this->client->run('
         query { 
             entries(entry_type_handle: "page", page: 1, limit: 1) {
                 list {
->>>>>>> d3c40d14
                     _id
                     entry_type_id
                     parent {
@@ -294,33 +429,9 @@
                                 content
                             }
                         }
-<<<<<<< HEAD
-                        {
-                            key: "select"
-                            content: "test"
-                        }
-                    ]
-                ) {
-                    errors {
-                        key
-                        errors
-                    }
-                }
-            }
-        ', [], $_ENV['test-token']);
-
-        try {
-            expect($newEntryLayout->status)->toBe('ok');
-            expect($newEntryType->status)->toBe('ok');
-            expect($newEntry->status)->toBe('ok');
-        } catch (Exception $exception) {
-            //print_r($exception->getMessage());
-            expect(true)->toBe(false);
-=======
-                    }
-                }
-            }
->>>>>>> d3c40d14
+                    }
+                }
+            }
         }
     ', [], $_ENV['test-token']);
     expect($entryResponse->data->entries->list[0])->not()->toBeNull();
