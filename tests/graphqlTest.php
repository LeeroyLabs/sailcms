<?php

use SailCMS\Sail;
use SailCMS\Test\GraphQLClient;

beforeEach(function () {
    Sail::setupForTests(__DIR__);

    $graphqlUrl = env('GRAPHQL_URL');
    if ($graphqlUrl) {
        $this->client = new GraphQLClient($graphqlUrl);

        $authTmpResponse = $this->client->run('
            query ($email: String!, $password: String!){
                authenticate(email: $email, password: $password) {
                    message
                }
            }
        ', ['email' => 'philippe@leeroy.ca', 'password' => 'Hell0W0rld!']);

        $tmpToken = $authTmpResponse->data->authenticate->message;

        $authResponse = $this->client->run('
            query ($token: String!) {
                verifyAuthenticationToken(token: $token) {
                    auth_token
                    _id
                }
            }
        ', ['token' => $tmpToken]);

        $_ENV['test-token'] = $authResponse->data->verifyAuthenticationToken->auth_token;
    }
});

// TODO Must create a page

test('Get a page and modify his SEO', function () {
    if (isset($_ENV['test-token'])) {
        $entryResponse = $this->client->run('
            query { 
                entries(entry_type_handle: "page") {
                    list {
                        _id
                    }
                }
            }
        ', [], $_ENV['test-token']);

        $id = $entryResponse->data->entries->list[0]->_id;

        $response = $this->client->run('
            mutation {
                updateEntrySeo(
                    entry_id: "' . $id . '"
                    title: "Another page seo"
                    description: "This is a description"
                    keywords: "Sail, CMS"
                    robots: true
                    sitemap: true
                            social_metas: [
                        {handle: "facebook", content: [
                            {name: "app_id", content: "fake-id-0123456"},
                            {name: "type", content: "article"},
                        ]},
                        {handle: "twitter", content: [
                            {name: "card", content: "summary"},
                            {name: "image", content: "fake-path"},
                            {name: "image:alt", content: "Fake image"},
                        ]}
                    ]
                )
            }
        ', [], $_ENV['test-token']);

        if ($response->status === 'ok' && $response->data->updateEntrySeo) {
            $checkResponse = $this->client->run('
                query {
                    entry(entry_type_handle: "page", id: "' . $id . '") {
                        seo {
                            title
                            description
                            keywords
                            robots
                            sitemap
                            social_metas {
                                handle
                                content {
                                    name
                                    content
                                }
                            }
                        }
                    }
                }
            ', [], $_ENV['test-token']);

            $entrySeo = $checkResponse->data->entry->seo;

            expect($entrySeo->title)->toBe("Another page seo")
                ->and($entrySeo->description)->toBe("This is a description")
                ->and($entrySeo->keywords)->toBe("Sail, CMS")
                ->and($entrySeo->robots)->toBeTrue()
                ->and($entrySeo->sitemap)->toBeTrue()
                ->and($entrySeo->social_metas[0]->handle)->toBe('facebook')
                ->and($entrySeo->social_metas[0]->content[0]->content)->toBe('Another page seo')
                ->and($entrySeo->social_metas[0]->content[3]->name)->toBe('app_id')
                ->and($entrySeo->social_metas[0]->content[4]->content)->toBe('article')
                ->and($entrySeo->social_metas[1]->content[1]->content)->toBe('This is a description')
                ->and($entrySeo->social_metas[1]->handle)->toBe('twitter')
                ->and($entrySeo->social_metas[1]->content[3]->name)->toBe('card')
                ->and($entrySeo->social_metas[1]->content[4]->content)->toBe('Fake image');
        } else {
            expect(true)->toBe(false);
        }
    }
})->group('graphql');

test('Create layout, entry type & entry', function () {
    if (isset($_ENV['test-token'])) {
        $newEntryLayout = $this->client->run('
            mutation createLayout {
                createEntryLayout(
                    titles: { fr: "Test des champs graphql", en: "Field tests graphql" }
                    schema: [
                        {
                            labels: { en: "Text", fr: "Texte" }
                            key: "text"
                            handle: "SailCMS-Models-Entry-TextField"
                            inputSettings: [
                                  {
                                        settings: [
                                            { name: "required", value: "1", type: boolean }
                                            { name: "maxLength", value: "10", type: integer }
                                            { name: "minLength", value: "5", type: integer }
                                        ]
                                 }
                            ]
                        }
                        {
                            labels: { en: "Integer", fr: "Entier" }
                            key: "integer"
                            handle: "SailCMS-Models-Entry-NumberField"
                            inputSettings: [
                                {
                                    settings: [
                                        { name: "min", value: "-1", type: integer }
                                        { name: "max", value: "11", type: integer }
                                    ]
                                }
                            ]
                        }
                        {
                            labels: { en: "Float", fr: "Flottant" }
                            key: "float"
                            handle: "SailCMS-Models-Entry-NumberField"
                            inputSettings: [
                                {
                                    settings: [
                                        { name: "required", value: "true", type: boolean }
                                        { name: "min", value: "0.03", type: float }
                                    ]
                                }
                            ]
                        }
                        {
                            labels: { en: "Description", fr: "Description" }
                            key: "desc"
                            handle: "SailCMS-Models-Entry-TextField"
                            inputSettings: []
                        }
                        {
<<<<<<< HEAD
                            labels: { en: "Select", fr: "Selection" }
                            key: "select"
                            handle: "SailCMS-Models-Entry-SelectField"
                            inputSettings: [
                                { 
                                    settings: [
                                        {name: "required", value: "true", type: boolean}
                                        {name: "options", value: "[{name: "test", value: "Big test"}, {name: "test2", value: "The real big test"}]", type: array}
                                    ] 
=======
                            labels: { en: "Wysiwyg content", fr: "Contenu Wysiwyg" }
                            key: "wysiwyg"
                            handle: "SailCMS-Models-Entry-HTMLField"
                            inputSettings: []
                        }
                        {
                            labels: { en: "Email", fr: "Courriel" }
                            key: "email"
                            handle: "SailCMS-Models-Entry-EmailField"
                            inputSettings: [
                                {
                                    settings: [
                                        { name: "required", value: "true", type: boolean }
                                    ]
>>>>>>> 03c23544
                                }
                            ]
                        }
                    ]
                    ) {
                    _id
                }
            }
        ', [], $_ENV['test-token']);

        $newEntryType = $this->client->run('
            mutation {
                createEntryType(
                    handle: "tests-graphql"
                    title: "Tests graphql"
                    url_prefix: {
                        en: "graphql-tests"
                        fr: "tests-graphql"
                    }
                    entry_layout_id: "'. $newEntryLayout->data->createEntryLayout->_id .'"
                ) {
                    _id
                    title
                    handle
                    url_prefix {
                        fr
                        en
                    }
                    entry_layout_id
                }
            }
        ', [], $_ENV['test-token']);

        $newEntry = $this->client->run('
            mutation {
                createEntry(
                    entry_type_handle: "tests-graphql"
                    locale: "en"
                    is_homepage: false
                    status: live
                    title: "It just works"
                    template: ""
                    slug: "it-just-works"
                    content: [
                        {
                            key: "float"
                            content: "1.04"
                        }
                        {
                            key: "text"
                            content: "Not empty"
                        }
                        {
                            key: "desc"
                            content: "This text contains line returns and must keep it through all the process"
                        }
<<<<<<< HEAD
=======
                        {
                            key: "wysiwyg"
                            content: "<p><strong>Test</strong></p>"
                        }
                        {
                            key: "email"
                            content: "testleeroy@leeroy.ca"
                        }
>>>>>>> 03c23544
                    ]
                ) {
                    errors {
                        key
                        errors
                    }
                }
            }
        ', [], $_ENV['test-token']);

        try {
            expect($newEntryLayout->status)->toBe('ok');
            expect($newEntryType->status)->toBe('ok');
            expect($newEntry->status)->toBe('ok');
        } catch (Exception $exception) {
            expect(true)->toBe(false);
        }
    }
})->group('graphql');

test('Delete layout, entry type & entry', function () {
    if (isset($_ENV['test-token'])) {
        $entryType = $this->client->run('
            {
                entryType(handle: "tests-graphql") {
                    _id
                    handle
                    entry_layout_id
                }
            }
        ', [], $_ENV['test-token']);
        $entryType = $entryType->data->entryType;

        $entry = $this->client->run('
            {
                entries(
                    entry_type_handle: "tests-graphql"
                ) {
                    list {
                        _id
                    }
                }
            }
        ', [], $_ENV['test-token']);

        $deleteEntry = $this->client->run('
            mutation {
                deleteEntry(entry_type_handle: "tests-graphql", id: "'. $entry->data->entries->list[0]->_id .'", soft: false)
            }
        ', [], $_ENV['test-token']);

        $deleteEntryType = $this->client->run('
            mutation {
                deleteEntryType(id: "'. $entryType->_id .'")
            }
        ', [], $_ENV['test-token']);

        $deleteEntryLayout = $this->client->run('
            mutation {
                deleteEntryLayout(id: "'. $entryType->entry_layout_id .'", soft: false)
            }
        ', [], $_ENV['test-token']);

        try {
            expect($deleteEntry->status)->toBe('ok');
            expect($deleteEntryLayout->status)->toBe('ok');
            expect($deleteEntryType->status)->toBe('ok');
        } catch (Exception $exception) {
            print_r($exception);
            expect(true)->toBe(false);
        }
    }
})->group('graphql');<|MERGE_RESOLUTION|>--- conflicted
+++ resolved
@@ -170,7 +170,6 @@
                             inputSettings: []
                         }
                         {
-<<<<<<< HEAD
                             labels: { en: "Select", fr: "Selection" }
                             key: "select"
                             handle: "SailCMS-Models-Entry-SelectField"
@@ -180,7 +179,10 @@
                                         {name: "required", value: "true", type: boolean}
                                         {name: "options", value: "[{name: "test", value: "Big test"}, {name: "test2", value: "The real big test"}]", type: array}
                                     ] 
-=======
+                                }
+                            ]
+                        }
+                        {
                             labels: { en: "Wysiwyg content", fr: "Contenu Wysiwyg" }
                             key: "wysiwyg"
                             handle: "SailCMS-Models-Entry-HTMLField"
@@ -195,7 +197,6 @@
                                     settings: [
                                         { name: "required", value: "true", type: boolean }
                                     ]
->>>>>>> 03c23544
                                 }
                             ]
                         }
@@ -252,8 +253,6 @@
                             key: "desc"
                             content: "This text contains line returns and must keep it through all the process"
                         }
-<<<<<<< HEAD
-=======
                         {
                             key: "wysiwyg"
                             content: "<p><strong>Test</strong></p>"
@@ -262,7 +261,6 @@
                             key: "email"
                             content: "testleeroy@leeroy.ca"
                         }
->>>>>>> 03c23544
                     ]
                 ) {
                     errors {
