--- conflicted
+++ resolved
@@ -228,36 +228,10 @@
             }
         ', [], $_ENV['test-token']);
 
-<<<<<<< HEAD
-        $deleteEntry = $this->client->run('
-            mutation {
-                deleteEntry(entry_type_handle: "tests-graphql", id: "' . $entry->data->entries->list[0]->_id . '", soft: false)
-            }
-        ', [], $_ENV['test-token']);
-=======
         $id = $entryResponse->data->entries->list[0]->_id;
->>>>>>> a8d2634a
 
         $response = $this->client->run('
             mutation {
-<<<<<<< HEAD
-                deleteEntryType(id: "' . $entryType->_id . '")
-            }
-        ', [], $_ENV['test-token']);
-
-        $deleteEntryLayout = $this->client->run('
-            mutation {
-                deleteEntryLayout(id: "' . $entryType->entry_layout_id . '", soft: false)
-            }
-        ', [], $_ENV['test-token']);
-
-        try {
-            expect($deleteEntry->status)->toBe('ok');
-            expect($deleteEntryLayout->status)->toBe('ok');
-            expect($deleteEntryType->status)->toBe('ok');
-        } catch (Exception $exception) {
-//            print_r($exception);
-=======
                 updateEntrySeo(
                     entry_id: "' . $id . '"
                     title: "Another page seo"
@@ -318,7 +292,6 @@
                 ->and($entrySeo->social_metas[1]->content[3]->name)->toBe('card')
                 ->and($entrySeo->social_metas[1]->content[4]->content)->toBe('Fake image');
         } else {
->>>>>>> a8d2634a
             expect(true)->toBe(false);
         }
     }
