--- conflicted
+++ resolved
@@ -158,7 +158,7 @@
                 'multipleSelect' => ['test3', 'test4', 'test-failed']
             ]
         ], false);
-        //print_r($errors);
+//        print_r($errors);
         expect($errors->length)->toBeGreaterThan(0);
         expect($errors->get('text')[0][0])->toBe(InputField::FIELD_REQUIRED);
         expect($errors->get('float')[0][0])->toBe(sprintf(InputNumberField::FIELD_TOO_SMALL, '0.03'));
@@ -167,11 +167,7 @@
         expect($errors->get('select')[0][0])->toBe(InputSelectField::OPTIONS_INVALID);
         expect($errors->get('multipleSelect')[0][0])->toBe(InputSelectField::OPTIONS_INVALID);
     } catch (Exception $exception) {
-<<<<<<< HEAD
         //print_r($exception->getMessage());
-=======
-//        print_r($exception->getMessage());
->>>>>>> 7d1034a6
         expect(true)->toBe(false);
     }
 });
