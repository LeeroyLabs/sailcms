<?php

use SailCMS\Collection;
use SailCMS\Models\Entry\EmailField;
use SailCMS\Models\Entry\EntryField;
use SailCMS\Models\Entry\EntryListField;
use SailCMS\Models\Entry\MultipleSelectField;
use SailCMS\Models\Entry\NumberField;
use SailCMS\Models\Entry\TextareaField;
use SailCMS\Models\Entry\SelectField;
use SailCMS\Models\Entry\TextField;
use SailCMS\Models\EntryLayout;
use SailCMS\Models\EntryType;
use SailCMS\Models\User;
use SailCMS\Sail;
use SailCMS\Types\EntryStatus;
use SailCMS\Types\Fields\Field as InputField;
use SailCMS\Types\Fields\InputEmailField;
use SailCMS\Types\Fields\InputNumberField;
use SailCMS\Types\Fields\InputTextField;
use SailCMS\Types\Fields\InputSelectField;
use SailCMS\Types\LocaleField;
use SailCMS\Types\Username;

beforeAll(function () {
    Sail::setupForTests(__DIR__);

    $authorModel = new User();
    $username = new Username('Test', 'Entry');
    $userId = $authorModel->create($username, 'testentryfield@leeroy.ca', 'Hell0W0rld!', Collection::init());
    User::$currentUser = $authorModel->getById($userId);

    $layoutModel = new EntryLayout();
    $entryLayout = $layoutModel->create(new LocaleField(['fr' => 'Test des champs', 'en' => 'Field Test']), Collection::init());

    $entryType = (new EntryType)->create('field-test', 'Field Test', new LocaleField(['en' => 'field-test', 'fr' => 'test-de-champs']), $entryLayout->_id);

    $entryType->getEntryModel($entryType)->create(false, 'fr', EntryStatus::LIVE, 'Home Field Test', 'page');
    $entryType->getEntryModel($entryType)->create(false, 'fr', EntryStatus::LIVE, 'Related Page Test', 'page');
});

afterAll(function () {
    $authorModel = new User();
    $authorModel->removeByEmail('testentryfield@leeroy.ca');

    $entryModel = EntryType::getEntryModelByHandle('field-test');
    $entry = $entryModel->one([
        'title' => 'Home Field Test'
    ]);
    $entryModel->delete((string)$entry->_id, false);
    $entry = $entryModel->one([
        'title' => 'Related Page Test'
    ]);
    $entryModel->delete((string)$entry->_id, false);

    (new EntryType())->hardDelete($entryModel->entry_type_id);

    $layoutModel = new EntryLayout();
    $entryLayout = $layoutModel->one([
        'titles.fr' => 'Test des champs'
    ]);
    $layoutModel->delete((string)$entryLayout->_id, false);
});

test('Add all fields to the layout', function () {
    $layoutModel = new EntryLayout();
    $entryLayout = $layoutModel->one([
        'titles.fr' => 'Test des champs'
    ]);

    // Field with default settings
    $textField = new TextField(new LocaleField(['en' => 'Text', 'fr' => 'Texte']), [
        [
            'required' => true,
            'maxLength' => 10,
            'minLength' => 5
        ]
    ]);
    $phoneField = new TextField(new LocaleField(['en' => 'Phone', 'fr' => 'Téléphone']), [
        [
            'pattern' => "\d{3}-\d{3}-\d{4}"
        ]
    ]);
    $descriptionField = new TextareaField(new LocaleField(['en' => 'Description', 'fr' => 'Description']));
    $numberFieldInteger = new NumberField(new LocaleField(['en' => 'Integer', 'fr' => 'Entier']), [
        [
            'min' => -1,
            'max' => 11
        ]
    ]);
    $numberFieldFloat = new NumberField(new LocaleField(['en' => 'Float', 'fr' => 'Flottant']), [
        [
            'required' => true,
            'min' => 0.03
        ]
    ], 2);

    $selectField = new SelectField(new LocaleField(['en' => 'Select', 'fr' => 'Selection']), [
        [
            'required' => true,
            'options' => new Collection([
                'test' => 'Big test',
                'test2' => 'The real big test'
            ])
        ]
    ]);

    $multipleSelectField = new MultipleSelectField(new LocaleField(['en' => 'Multiple Select', 'fr' => 'Selection multiple']), [
        [
            'required' => true,
            'options' => new Collection([
                'test' => 'Big test',
                'test2' => 'The real big test',
                'test3' => 'BIG TEST OF DOOM',
                'test4' => 'It\' just a flesh wound'
            ])
        ]
    ]);

    $entryField = new EntryField(new LocaleField(['en' => 'Related Entry', 'fr' => 'Entrée Reliée']));

    $entryListField = new EntryListField(new LocaleField(['en' => 'Entry List', 'fr' => 'Liste d\'entrées']));

    $emailField = new EmailField(new LocaleField(['en' => 'Email', 'fr' => 'Courriel']), [
        [
            'required' => true
        ]
    ]);

    $fields = new Collection([
        "text" => $textField,
        "phone" => $phoneField,
        "description" => $descriptionField,
        "integer" => $numberFieldInteger,
        "float" => $numberFieldFloat,
        "related" => $entryField,
        "entryList" => $entryListField,
        "select" => $selectField,
        "multipleSelect" => $multipleSelectField,
        "email" => $emailField
    ]);

    $schema = EntryLayout::generateLayoutSchema($fields);

    try {
        $updated = (new EntryLayout())->updateById($entryLayout->_id, $entryLayout->titles, $schema);
        expect($updated)->toBe(true);
    } catch (Exception $exception) {
        expect(true)->toBe(false);
    }
});

test('Failed to update the entry content', function () {
    $entryModel = EntryType::getEntryModelByHandle('field-test');
    $entry = $entryModel->one([
        'title' => 'Home Field Test'
    ]);
    $relatedEntry = $entryModel->one([
        'title' => 'Related Page Test'
    ]);

    try {
        $errors = $entryModel->updateById($entry, [
            'content' => [
                'float' => '0',
                'phone' => '514-3344344',
                'related' => [
                    'id' => (string)$relatedEntry->_id
                ],
                'select' => 'test-failed',
                'multipleSelect' => ['test3', 'test4', 'test-failed'],
                'email' => 'email-test-failed'
            ]
        ], false);
        //print_r($errors);
        expect($errors->length)->toBeGreaterThan(0);
        expect($errors->get('text')[0][0])->toBe(InputField::FIELD_REQUIRED);
        expect($errors->get('float')[0][0])->toBe(sprintf(InputNumberField::FIELD_TOO_SMALL, '0.03'));
        expect($errors->get('phone')[0][0])->toBe(sprintf(InputTextField::FIELD_PATTERN_NO_MATCH, "\d{3}-\d{3}-\d{4}"));
        expect($errors->get('related')[0])->toBe(EntryField::ENTRY_ID_AND_HANDLE);
        expect($errors->get('select')[0][0])->toBe(InputSelectField::OPTIONS_INVALID);
        expect($errors->get('multipleSelect')[0][0])->toBe(InputSelectField::OPTIONS_INVALID);
        expect($errors->get('email')[0][0])->toBe(InputEmailField::EMAIL_INVALID);
    } catch (Exception $exception) {
<<<<<<< HEAD
        //print_r($exception->getMessage());
=======
//        print_r($exception->getMessage());
>>>>>>> 4b9d83de
        expect(true)->toBe(false);
    }
});

test('Update content with success', function () {
    $entryModel = EntryType::getEntryModelByHandle('field-test');
    $entry = $entryModel->one([
        'title' => 'Home Field Test'
    ]);
    $relatedEntry = $entryModel->one([
        'title' => 'Related Page Test'
    ]);

    try {
        $errors = $entryModel->updateById($entry, [
            'content' => [
                'float' => '0.03',
                'text' => 'Not empty',
                'description' => 'This text contains line returns
and must keep it through all the process',
                'phone' => '514-514-5145',
                'related' => [
                    'id' => (string)$relatedEntry->_id,
                    'typeHandle' => 'field-test'
                ],
                'entryList' => [
                    'typeHandle' => 'field-test'
                ],
                'select' => 'test',
                'multipleSelect' => ['test3', 'test4'],
                'email' => 'email-test@email.com'
            ]
        ], false);
        expect($errors->length)->toBe(0);
        $entry = $entryModel->one([
            'title' => 'Home Field Test'
        ], false);

        expect($entry->content->get('float'))->toBe('0.03');
        expect($entry->content->get('text'))->toBe('Not empty');
        expect($entry->content->get('description'))->toContain(PHP_EOL);
        expect($entry->content->get('related.id'))->toBe((string)$relatedEntry->_id);
    } catch (Exception $exception) {
        //print_r($exception->getMessage());
        //print_r($errors);
        expect(true)->toBe(false);
    }
});<|MERGE_RESOLUTION|>--- conflicted
+++ resolved
@@ -1,7 +1,6 @@
 <?php
 
 use SailCMS\Collection;
-use SailCMS\Models\Entry\EmailField;
 use SailCMS\Models\Entry\EntryField;
 use SailCMS\Models\Entry\EntryListField;
 use SailCMS\Models\Entry\MultipleSelectField;
@@ -22,7 +21,8 @@
 use SailCMS\Types\LocaleField;
 use SailCMS\Types\Username;
 
-beforeAll(function () {
+beforeAll(function ()
+{
     Sail::setupForTests(__DIR__);
 
     $authorModel = new User();
@@ -39,7 +39,8 @@
     $entryType->getEntryModel($entryType)->create(false, 'fr', EntryStatus::LIVE, 'Related Page Test', 'page');
 });
 
-afterAll(function () {
+afterAll(function ()
+{
     $authorModel = new User();
     $authorModel->removeByEmail('testentryfield@leeroy.ca');
 
@@ -62,7 +63,8 @@
     $layoutModel->delete((string)$entryLayout->_id, false);
 });
 
-test('Add all fields to the layout', function () {
+test('Add all fields to the layout', function ()
+{
     $layoutModel = new EntryLayout();
     $entryLayout = $layoutModel->one([
         'titles.fr' => 'Test des champs'
@@ -150,7 +152,8 @@
     }
 });
 
-test('Failed to update the entry content', function () {
+test('Failed to update the entry content', function ()
+{
     $entryModel = EntryType::getEntryModelByHandle('field-test');
     $entry = $entryModel->one([
         'title' => 'Home Field Test'
@@ -182,16 +185,13 @@
         expect($errors->get('multipleSelect')[0][0])->toBe(InputSelectField::OPTIONS_INVALID);
         expect($errors->get('email')[0][0])->toBe(InputEmailField::EMAIL_INVALID);
     } catch (Exception $exception) {
-<<<<<<< HEAD
         //print_r($exception->getMessage());
-=======
-//        print_r($exception->getMessage());
->>>>>>> 4b9d83de
         expect(true)->toBe(false);
     }
 });
 
-test('Update content with success', function () {
+test('Update content with success', function ()
+{
     $entryModel = EntryType::getEntryModelByHandle('field-test');
     $entry = $entryModel->one([
         'title' => 'Home Field Test'
