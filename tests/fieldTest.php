--- conflicted
+++ resolved
@@ -2,10 +2,7 @@
 
 use SailCMS\Collection;
 use SailCMS\Models\Asset;
-<<<<<<< HEAD
-=======
 use SailCMS\Models\Entry\AssetFileField;
->>>>>>> 4170c31f
 use SailCMS\Models\Entry\AssetImageField;
 use SailCMS\Models\Entry\DateField;
 use SailCMS\Models\Entry\DateTimeField;
@@ -31,8 +28,7 @@
 use SailCMS\Types\Fields\InputUrlField;
 use SailCMS\Types\LocaleField;
 
-beforeAll(function ()
-{
+beforeAll(function () {
     Sail::setupForTests(__DIR__);
 
     $layoutModel = new EntryLayout();
@@ -48,8 +44,7 @@
     $asset->upload($data, 'field_test.jpg');
 });
 
-afterAll(function ()
-{
+afterAll(function () {
     $entryModel = EntryType::getEntryModelByHandle('field-test');
     $entry = $entryModel->one([
         'title' => 'Home Field Test'
@@ -72,8 +67,7 @@
     $item->remove();
 });
 
-test('Add all fields to the layout', function ()
-{
+test('Add all fields to the layout', function () {
     $layoutModel = new EntryLayout();
     $entryLayout = $layoutModel->bySlug('field-test');
 
@@ -198,8 +192,7 @@
     }
 });
 
-test('Failed to update the entry content', function ()
-{
+test('Failed to update the entry content', function () {
     $entryModel = EntryType::getEntryModelByHandle('field-test');
     $entry = $entryModel->one([
         'title' => 'Home Field Test'
@@ -250,8 +243,7 @@
     }
 });
 
-test('Update content with success', function ()
-{
+test('Update content with success', function () {
     $entryModel = EntryType::getEntryModelByHandle('field-test');
     $entry = $entryModel->one([
         'title' => 'Home Field Test'
@@ -299,17 +291,17 @@
         $content = $entryUpdated->getContent();
 
         expect($content->get('float.content'))->toBe('0.03')
-                                              ->and($content->get('text.content'))->toBe('Not empty')
-                                              ->and($content->get('description.content'))->toContain(PHP_EOL)
-                                              ->and((string)$content->get('related.content._id'))->toBe((string)$relatedEntry->_id)
-                                              ->and($content->get('wysiwyg.content'))->toBe('<p><strong>Test</strong></p>')
-                                              ->and($content->get('email.content'))->toBe('email-test@email.com')
-                                              ->and($content->get('select.content'))->toBe('test')
-                                              ->and($content->get('url.content'))->toBe('https://github.com/LeeroyLabs/sailcms/blob/813a36f2655cc86dfa8f9ca0e22efe8543a5dc67/sail/Types/Fields/Field.php#L12')
-                                              ->and($content->get('image.content.name'))->toBe('field-test-webp')
-                                              ->and($content->get('date.content'))->toBe('2021-10-10')
-                                              ->and($content->get('time.content'))->toBe('10:00')
-                                              ->and($content->get('datetime.content')->unwrap())->toBe([
+            ->and($content->get('text.content'))->toBe('Not empty')
+            ->and($content->get('description.content'))->toContain(PHP_EOL)
+            ->and((string)$content->get('related.content._id'))->toBe((string)$relatedEntry->_id)
+            ->and($content->get('wysiwyg.content'))->toBe('<p><strong>Test</strong></p>')
+            ->and($content->get('email.content'))->toBe('email-test@email.com')
+            ->and($content->get('select.content'))->toBe('test')
+            ->and($content->get('url.content'))->toBe('https://github.com/LeeroyLabs/sailcms/blob/813a36f2655cc86dfa8f9ca0e22efe8543a5dc67/sail/Types/Fields/Field.php#L12')
+            ->and($content->get('image.content.name'))->toBe('field-test-webp')
+            ->and($content->get('date.content'))->toBe('2021-10-10')
+            ->and($content->get('time.content'))->toBe('10:00')
+            ->and($content->get('datetime.content')->unwrap())->toBe([
                 'date' => '2020-03-02',
                 'time' => '10:30'
             ])->and($content->get('repeater.content')->length)->toBe(3);
