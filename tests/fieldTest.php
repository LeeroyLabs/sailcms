--- conflicted
+++ resolved
@@ -7,16 +7,11 @@
 use SailCMS\Models\Entry\DateTimeField;
 use SailCMS\Models\Entry\EmailField;
 use SailCMS\Models\Entry\EntryField;
-<<<<<<< HEAD
 use SailCMS\Models\Entry\EntryListField;
-use SailCMS\Models\Entry\MultipleSelectField;
-=======
 use SailCMS\Models\Entry\HTMLField;
->>>>>>> 91d93934
 use SailCMS\Models\Entry\NumberField;
 use SailCMS\Models\Entry\SelectField;
 use SailCMS\Models\Entry\TextareaField;
-use SailCMS\Models\Entry\SelectField;
 use SailCMS\Models\Entry\TextField;
 use SailCMS\Models\Entry\TimeField;
 use SailCMS\Models\Entry\UrlField;
@@ -24,20 +19,12 @@
 use SailCMS\Models\EntryType;
 use SailCMS\Sail;
 use SailCMS\Types\Fields\Field as InputField;
-<<<<<<< HEAD
-use SailCMS\Types\Fields\InputEmailField;
-=======
 use SailCMS\Types\Fields\InputDateField;
->>>>>>> 91d93934
 use SailCMS\Types\Fields\InputNumberField;
 use SailCMS\Types\Fields\InputSelectField;
 use SailCMS\Types\Fields\InputTextField;
-<<<<<<< HEAD
-use SailCMS\Types\Fields\InputSelectField;
-=======
 use SailCMS\Types\Fields\InputTimeField;
 use SailCMS\Types\Fields\InputUrlField;
->>>>>>> 91d93934
 use SailCMS\Types\LocaleField;
 
 beforeAll(function ()
@@ -57,15 +44,7 @@
     $asset->upload($data, 'field_test.jpg');
 });
 
-<<<<<<< HEAD
-afterAll(function ()
-{
-    $authorModel = new User();
-    $authorModel->removeByEmail('testentryfield@leeroy.ca');
-
-=======
 afterAll(function () {
->>>>>>> 91d93934
     $entryModel = EntryType::getEntryModelByHandle('field-test');
     $entry = $entryModel->one([
         'title' => 'Home Field Test'
@@ -120,35 +99,9 @@
         ]
     ], 2);
 
-    $selectField = new SelectField(new LocaleField(['en' => 'Select', 'fr' => 'Selection']), [
-        [
-            'required' => true,
-            'options' => new Collection([
-                'test' => 'Big test',
-                'test2' => 'The real big test'
-            ])
-        ]
-    ]);
-
-    $multipleSelectField = new MultipleSelectField(new LocaleField(['en' => 'Multiple Select', 'fr' => 'Selection multiple']), [
-        [
-            'required' => true,
-            'options' => new Collection([
-                'test' => 'Big test',
-                'test2' => 'The real big test',
-                'test3' => 'BIG TEST OF DOOM',
-                'test4' => 'It\' just a flesh wound'
-            ])
-        ]
-    ]);
-
     $entryField = new EntryField(new LocaleField(['en' => 'Related Entry', 'fr' => 'Entrée Reliée']));
 
-<<<<<<< HEAD
-    $entryListField = new EntryListField(new LocaleField(['en' => 'Entry List', 'fr' => 'Liste d\'entrées']));
-=======
     $htmlField = new HTMLField(new LocaleField(['en' => 'Wysiwyg content', 'fr' => 'Contenu Wysiwyg']));
->>>>>>> 91d93934
 
     $emailField = new EmailField(new LocaleField(['en' => 'Email', 'fr' => 'Courriel']), [
         [
@@ -156,8 +109,6 @@
         ]
     ]);
 
-<<<<<<< HEAD
-=======
     $selectField = new SelectField(new LocaleField(['en' => 'Select', 'fr' => 'Selection']), [
         [
             'required' => false,
@@ -180,6 +131,11 @@
         ]
     ]);
 
+    $entryField = new EntryField(new LocaleField(['en' => 'Related Entry', 'fr' => 'Entrée Reliée']));
+
+    $entryListField = new EntryListField(new LocaleField(['en' => 'Entry List', 'fr' => 'Liste d\'entrées']));
+
+    $emailField = new EmailField(new LocaleField(['en' => 'Email', 'fr' => 'Courriel']), [
     $timeField = new TimeField(new LocaleField(['en' => 'Hour', 'fr' => 'Heure']), [
         [
             'required' => true,
@@ -194,7 +150,6 @@
         ]
     ]);
 
->>>>>>> 91d93934
     $fields = new Collection([
         "text" => $textField,
         "phone" => $phoneField,
@@ -202,12 +157,7 @@
         "integer" => $numberFieldInteger,
         "float" => $numberFieldFloat,
         "related" => $entryField,
-<<<<<<< HEAD
         "entryList" => $entryListField,
-        "select" => $selectField,
-        "multipleSelect" => $multipleSelectField,
-        "email" => $emailField
-=======
         "wysiwyg" => $htmlField,
         "email" => $emailField,
         "select" => $selectField,
@@ -216,7 +166,6 @@
         "date" => $dateField,
         "time" => $timeField,
         "datetime" => $dateTimeField
->>>>>>> 91d93934
     ]);
 
     $schema = EntryLayout::generateLayoutSchema($fields);
@@ -248,24 +197,6 @@
                 'related' => [
                     'id' => (string)$relatedEntry->_id
                 ],
-<<<<<<< HEAD
-                'select' => 'test-failed',
-                'multipleSelect' => ['test3', 'test4', 'test-failed'],
-                'email' => 'email-test-failed'
-            ]
-        ], false);
-        //print_r($errors);
-        expect($errors->length)->toBeGreaterThan(0);
-        expect($errors->get('text')[0][0])->toBe(InputField::FIELD_REQUIRED);
-        expect($errors->get('float')[0][0])->toBe(sprintf(InputNumberField::FIELD_TOO_SMALL, '0.03'));
-        expect($errors->get('phone')[0][0])->toBe(sprintf(InputTextField::FIELD_PATTERN_NO_MATCH, "\d{3}-\d{3}-\d{4}"));
-        expect($errors->get('related')[0])->toBe(EntryField::ENTRY_ID_AND_HANDLE);
-        expect($errors->get('select')[0][0])->toBe(InputSelectField::OPTIONS_INVALID);
-        expect($errors->get('multipleSelect')[0][0])->toBe(InputSelectField::OPTIONS_INVALID);
-        expect($errors->get('email')[0][0])->toBe(InputEmailField::EMAIL_INVALID);
-    } catch (Exception $exception) {
-        //print_r($exception->getMessage());
-=======
                 'wysiwyg' => '<script>console.log("hacked")</script><iframe>stuff happens</iframe><p><strong>Test</strong></p>',
                 'select' => 'test-failed',
                 'url' => 'babaganouj',
@@ -291,8 +222,7 @@
             ->and($errors->get('time')[0][0])->toBe(sprintf(InputTimeField::FIELD_TOO_SMALL, "10:00"))
             ->and($errors->get('datetime')[0])->toBe(DateTimeField::DATE_TIME_ARE_REQUIRED);
     } catch (Exception $exception) {
-//        \SailCMS\Debug::ray($exception);
->>>>>>> 91d93934
+        //print_r($exception->getMessage());
         expect(true)->toBe(false);
     }
 });
@@ -321,14 +251,9 @@
                     'id' => (string)$relatedEntry->_id,
                     'typeHandle' => 'field-test'
                 ],
-<<<<<<< HEAD
                 'entryList' => [
                     'typeHandle' => 'field-test'
                 ],
-                'select' => 'test',
-                'multipleSelect' => ['test3', 'test4'],
-                'email' => 'email-test@email.com'
-=======
                 'wysiwyg' => '<p><strong>Test</strong></p>',
                 'email' => 'email-test@email.com',
                 'select' => 'test',
@@ -340,7 +265,6 @@
                     'date' => '2020-03-02',
                     'time' => '10:30'
                 ]
->>>>>>> 91d93934
             ]
         ], false);
         expect($errors->length)->toBe(0);
@@ -368,8 +292,8 @@
                 'time' => '10:30'
             ]);
     } catch (Exception $exception) {
-        //print_r($exception->getMessage());
-        //print_r($errors);
+//        print_r($exception->getMessage());
+//        print_r($errors);
         expect(true)->toBe(false);
     }
 });