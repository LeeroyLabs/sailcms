--- conflicted
+++ resolved
@@ -229,20 +229,6 @@
         ], false);
 
         expect($errors->length)->toBeGreaterThan(0)
-<<<<<<< HEAD
-                               ->and($errors->get('text')[0][0])->toBe(InputField::FIELD_REQUIRED)
-                               ->and($errors->get('float')[0][0])->toBe(sprintf(InputNumberField::FIELD_TOO_SMALL, '0.03'))
-                               ->and($errors->get('phone')[0][0])->toBe(sprintf(InputTextField::FIELD_PATTERN_NO_MATCH, "\d{3}-\d{3}-\d{4}"))
-                               ->and($errors->get('related')[0])->toBe(EntryField::ENTRY_ID_AND_HANDLE)
-                               ->and($errors->get('select')[0][0])->toBe(InputSelectField::OPTIONS_INVALID)
-                               ->and($errors->get('url')[0][0])->toBe(sprintf(InputUrlField::FIELD_PATTERN_NO_MATCH, InputUrlField::DEFAULT_REGEX))
-                               ->and($errors->get('image')[0][0])->toBe(AssetImageField::ASSET_DOES_NOT_EXISTS)
-                               ->and($errors->get('multipleSelect')[0][0])->toBe(InputMultipleSelectField::OPTIONS_INVALID)
-                               ->and($errors->get('image')[0][0])->toBe(AssetImageField::ASSET_DOES_NOT_EXISTS)
-                               ->and($errors->get('date')[0][0])->toBe(sprintf(InputDateField::FIELD_TOO_BIG, "2025-12-31"))
-                               ->and($errors->get('time')[0][0])->toBe(sprintf(InputTimeField::FIELD_TOO_SMALL, "10:00"))
-                               ->and($errors->get('datetime')[0])->toBe(DateTimeField::DATE_TIME_ARE_REQUIRED);
-=======
             ->and($errors->get('text')[0][0])->toBe(InputField::FIELD_REQUIRED)
             ->and($errors->get('float')[0][0])->toBe(sprintf(InputNumberField::FIELD_TOO_SMALL, '0.03'))
             ->and($errors->get('phone')[0][0])->toBe(sprintf(InputTextField::FIELD_PATTERN_NO_MATCH, "\d{3}-\d{3}-\d{4}"))
@@ -256,7 +242,6 @@
             ->and($errors->get('time')[0][0])->toBe(sprintf(InputTimeField::FIELD_TOO_SMALL, "10:00"))
             ->and($errors->get('datetime')[0])->toBe(DateTimeField::DATE_TIME_ARE_REQUIRED)
             ->and($errors->get('repeater')[1][0])->toBe(sprintf(InputTextField::FIELD_PATTERN_NO_MATCH, "\d{3}-\d{3}-\d{4}"));
->>>>>>> 62ba26dd
     } catch (Exception $exception) {
         expect(true)->toBe(false);
     }
