--- conflicted
+++ resolved
@@ -3,14 +3,9 @@
 use SailCMS\Collection;
 use SailCMS\Models\Entry\EmailField;
 use SailCMS\Models\Entry\EntryField;
-<<<<<<< HEAD
-use SailCMS\Models\Entry\MultipleSelectField;
-=======
 use SailCMS\Models\Entry\HTMLField;
->>>>>>> 03c23544
 use SailCMS\Models\Entry\NumberField;
 use SailCMS\Models\Entry\TextareaField;
-use SailCMS\Models\Entry\SelectField;
 use SailCMS\Models\Entry\TextField;
 use SailCMS\Models\EntryLayout;
 use SailCMS\Models\EntryType;
@@ -21,7 +16,6 @@
 use SailCMS\Types\Fields\InputEmailField;
 use SailCMS\Types\Fields\InputNumberField;
 use SailCMS\Types\Fields\InputTextField;
-use SailCMS\Types\Fields\InputSelectField;
 use SailCMS\Types\LocaleField;
 use SailCMS\Types\Username;
 
@@ -101,28 +95,6 @@
             'min' => 0.03
         ]
     ], 2);
-
-    $selectField = new SelectField(new LocaleField(['en' => 'Select', 'fr' => 'Selection']), [
-        [
-            'required' => true,
-            'options' => new Collection([
-                'test' => 'Big test',
-                'test2' => 'The real big test'
-            ])
-        ]
-    ]);
-
-    $multipleSelectField = new MultipleSelectField(new LocaleField(['en' => 'Multiple Select', 'fr' => 'Selection multiple']), [
-        [
-            'required' => true,
-            'options' => new Collection([
-                'test' => 'Big test',
-                'test2' => 'The real big test',
-                'test3' => 'BIG TEST OF DOOM',
-                'test4' => 'It\' just a flesh wound'
-            ])
-        ]
-    ]);
 
     $entryField = new EntryField(new LocaleField(['en' => 'Related Entry', 'fr' => 'Entrée Reliée']));
 
@@ -140,12 +112,7 @@
         "integer" => $numberFieldInteger,
         "float" => $numberFieldFloat,
         "related" => $entryField,
-<<<<<<< HEAD
-        "select" => $selectField,
-        "multipleSelect" => $multipleSelectField
-=======
         "email" => $emailField
->>>>>>> 03c23544
     ]);
 
     $schema = EntryLayout::generateLayoutSchema($fields);
@@ -177,26 +144,16 @@
                 'related' => [
                     'id' => (string)$relatedEntry->_id
                 ],
-<<<<<<< HEAD
-                'select' => 'test-failed',
-                'multipleSelect' => ['test3', 'test4', 'test-failed']
-=======
                 'select' => 'test-failed'
->>>>>>> 03c23544
             ]
         ], false);
-        //print_r($errors);
+//        print_r($errors);
         expect($errors->length)->toBeGreaterThan(0);
         expect($errors->get('text')[0][0])->toBe(InputField::FIELD_REQUIRED);
         expect($errors->get('float')[0][0])->toBe(sprintf(InputNumberField::FIELD_TOO_SMALL, '0.03'));
         expect($errors->get('phone')[0][0])->toBe(sprintf(InputTextField::FIELD_PATTERN_NO_MATCH, "\d{3}-\d{3}-\d{4}"));
         expect($errors->get('related')[0])->toBe(EntryField::ENTRY_ID_AND_HANDLE);
-<<<<<<< HEAD
-        expect($errors->get('select')[0][0])->toBe(InputSelectField::OPTIONS_INVALID);
-        expect($errors->get('multipleSelect')[0][0])->toBe(InputSelectField::OPTIONS_INVALID);
-=======
         expect($errors->get('email')[0][0])->toBe(InputEmailField::EMAIL_INVALID);
->>>>>>> 03c23544
     } catch (Exception $exception) {
         //print_r($exception->getMessage());
         expect(true)->toBe(false);
@@ -226,12 +183,7 @@
                     'id' => (string)$relatedEntry->_id,
                     'typeHandle' => 'field-test'
                 ],
-<<<<<<< HEAD
-                'select' => 'test',
-                'multipleSelect' => ['test3', 'test4']
-=======
                 'email' => 'email-test@email.com'
->>>>>>> 03c23544
             ]
         ], false);
         expect($errors->length)->toBe(0);
