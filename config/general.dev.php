<?php

use SailCMS\Assets\Transformer;

return [
    'devMode' => true,
    'allowAdmin' => true,
    'adminTrigger' => 'admin',
    'timezone' => 'America/New_York',
    'useBasicAuthentication' => false,
<<<<<<< HEAD
    'monitoring' => [
        'problematic_sample_count_notify' => 5,
        'warning_email_address' => 'you@email.com'
=======
    'database' => [
        'activerecord_save_whole_object' => false
>>>>>>> bb4086c5
    ],
    'cache' => [
        'use' => (bool)env('cache_use', 'false'),
        'host' => env('cache_host', 'localhost'),
        'user' => env('cache_user', ''),
        'password' => env('cache_password', ''),
        'port' => 6379,
        'database' => 10,
        'ssl' => [
            'verify' => true,
            'cafile' => '/path/to/file'
        ]
    ],
    'emails' => [
        'from' => 'no-reply@leeroy.ca',
        'fromName' => [
            'fr' => 'SailCMS',
            'en' => 'SailCMS'
        ],
        'usePreviewer' => true,
        'sendNewAccount' => true,
        'globalContext' => [
            // You can add your own static context variables
            'locales' => [
                'fr' => [
                    'thanks' => 'Merci',
                    'defaultWho' => "Quelqu'un que vous connaissez"
                ],
                'en' => [
                    'thanks' => 'Thanks',
                    "defaultWho" => 'Someone you know'
                ]
            ]
        ],
        'overrides' => [
            'allow' => true,
            'acceptedDomains' => ['localhost', 'localhost:5173', 'localhost:3000']
        ]
    ],
    'passwords' => [
        'minLength' => 8,
        'maxLength' => 64,
        'enforceAlphanum' => true,
        'enforceUpperLower' => true,
        'enforceSpecialChars' => true
    ],
    'CSRF' => [
        'use' => true,
        'leeway' => 5,
        'expiration' => 120,
        'fieldName' => '_csrf_' // You should make this a random value to be unique
    ],
    'graphql' => [
        'active' => true,
        'trigger' => 'graphql',
        'depthLimit' => 5,
        'introspection' => true,
        'hideCMS' => false
    ],
    'cors' => [
        'use' => true,      // If using serverless, this should be set to false and CORS should be set in serverless platform
        'origin' => '*',
        'allowCredentials' => true,
        'maxAge' => 86400,
        'methods' => ['POST', 'GET', 'DELETE', 'PUT', 'OPTIONS'],
        'headers' => [
            'Content-Type',
            'x-access-token',
            'x-domain-override'
        ]
    ],
    'session' => [
        'mode' => \SailCMS\Session\Stateless::class,
        'httpOnly' => true,
        'samesite' => 'strict',
        'ttl' => 21_600, // 6h
        'jwt' => [
            'issuer' => 'SailCMS',
            'domain' => 'localhost'
        ]
    ],
    'templating' => [
        'cache' => false,
        'vueCompat' => false,
        'renderer' => 'twig'
    ],
    'tfa' => [
        'issuer' => 'SailCMS',
        'whitelist' => 'localhost,leeroy.ca',
        'length' => 6,
        'expire' => 30,
        'format' => 'svg',
        'main_color' => '',
        'hover_color' => ''
    ],
    'logging' => [
        'useRay' => true,
        'loggerName' => 'sailcms',
        'database' => false,
        'adapters' => [
            \SailCMS\Logging\Database::class
        ],
        'datadog' => [
            'api_key_identifier' => 'DD_DEFAULT_KEY'
        ],
        'minLevel' => \Monolog\Level::Debug,
        'bubble' => true
    ],
    'assets' => [
        'shared' => true,
        'adapter' => 'local',
        'optimizeOnUpload' => true,
        'transformOutputFormat' => 'webp',
        'transformQuality' => 92, // 92%
        'maxUploadSize' => 5, // in MB
        'extensionBlackList' => ['exe', 'php', 'sh', 'sql'],
        'onUploadTransforms' => [
            'thumbnail' => ['width' => 150, 'height' => 150, 'crop' => Transformer::CROP_CC]
        ]
    ],
    'entry' => [
        'defaultType' => [
            'title' => 'Page',
            'urlPrefix' => [
                'en' => '',
                'fr' => ''
            ],
            'entryLayoutId' => null,
            'useCategories' => false
        ],
        'cacheTtl' => \SailCMS\Cache::TTL_WEEK,
        'seo' => [
            'defaultDescription' => 'SailCMS site',
        ]
    ],
    'users' => [
        'requireValidation' => false,
        'baseRole' => 'general-user'
    ]
];<|MERGE_RESOLUTION|>--- conflicted
+++ resolved
@@ -8,14 +8,12 @@
     'adminTrigger' => 'admin',
     'timezone' => 'America/New_York',
     'useBasicAuthentication' => false,
-<<<<<<< HEAD
+    'database' => [
+        'activerecord_save_whole_object' => false
+    ],
     'monitoring' => [
         'problematic_sample_count_notify' => 5,
         'warning_email_address' => 'you@email.com'
-=======
-    'database' => [
-        'activerecord_save_whole_object' => false
->>>>>>> bb4086c5
     ],
     'cache' => [
         'use' => (bool)env('cache_use', 'false'),
